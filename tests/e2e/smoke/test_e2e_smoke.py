# integration_tests/mcp_agent/test_agent_with_image.py
import os
from enum import Enum
from typing import TYPE_CHECKING, List

import pytest
from pydantic import BaseModel, Field

from mcp_agent.core.prompt import Prompt

if TYPE_CHECKING:
    from mcp_agent.mcp.prompt_message_multipart import PromptMessageMultipart


@pytest.mark.integration
@pytest.mark.asyncio
@pytest.mark.e2e
@pytest.mark.parametrize(
    "model_name",
    [
        "gpt-4.1",
        "gpt-4.1-nano",
        "gpt-4.1-mini",
        "gpt-4o-mini",  # OpenAI model
        "haiku35",  # Anthropic model
        "deepseek",
        #        "generic.qwen2.5:latest",
        "generic.llama3.2:latest",
        "openrouter.google/gemini-2.0-flash-001",
        "google.gemini-2.0-flash",
    ],
)
async def test_basic_textual_prompting(fast_agent, model_name):
    """Test that the agent can process an image and respond appropriately."""
    fast = fast_agent

    # Define the agent
    @fast.agent(
        "agent",
        instruction="You are a helpful AI Agent",
        model=model_name,
    )
    async def agent_function():
        async with fast.run() as agent:
            response = await agent.send(Prompt.user("write a 50 word story about cats"))
            response_text = response.strip()
            words = response_text.split()
            word_count = len(words)
            assert 40 <= word_count <= 60, f"Expected between 40-60 words, got {word_count}"

    await agent_function()


@pytest.mark.integration
@pytest.mark.asyncio
@pytest.mark.e2e
@pytest.mark.parametrize(
    "model_name",
    [
        "gpt-4o-mini",  # OpenAI model
        "haiku35",  # Anthropic model
        "deepseek",
        "openrouter.google/gemini-2.0-flash-001",
    ],
)
async def test_multiple_text_blocks_prompting(fast_agent, model_name):
    """Test that the agent can process an image and respond appropriately."""
    fast = fast_agent

    # Define the agent
    @fast.agent(
        instruction="You are a helpful AI Agent",
        model=model_name,
    )
    async def agent_function():
        async with fast.run() as agent:
            response: PromptMessageMultipart = await agent.default.generate(
                [Prompt.user("write a 50 word story", "about cats - including the word 'cat'")]
            )
            response_text = response.all_text()
            words = response_text.split()
            word_count = len(words)
            assert 40 <= word_count <= 60, f"Expected between 40-60 words, got {word_count}"
            assert "cat" in response_text

            response: PromptMessageMultipart = await agent.default.generate(
                [
                    Prompt.user("write a 50 word story"),
                    Prompt.user("about cats - including the word 'cat'"),
                ]
            )
            response_text = response.all_text()
            words = response_text.split()
            word_count = len(words)
            assert 40 <= word_count <= 60, f"Expected between 40-60 words, got {word_count}"
            assert "cat" in response_text

    await agent_function()


# Option 2: Using Enum (if you need a proper class)
class WeatherCondition(str, Enum):
    """Possible weather conditions."""

    SUNNY = "sunny"
    CLOUDY = "cloudy"
    RAINY = "rainy"
    SNOWY = "snowy"
    STORMY = "stormy"


# Or as an Enum:
class TemperatureUnit(str, Enum):
    """Temperature unit."""

    CELSIUS = "celsius"
    FAHRENHEIT = "fahrenheit"


class DailyForecast(BaseModel):
    """Daily weather forecast data."""

    day: str = Field(..., description="Day of the week")
    condition: WeatherCondition = Field(..., description="Weather condition")
    temperature_high: float = Field(..., description="Highest temperature for the day")
    temperature_low: float = Field(..., description="Lowest temperature for the day")
    precipitation_chance: float = Field(..., description="Chance of precipitation (0-100%)")
    notes: str = Field(..., description="Additional forecast notes")


class WeatherForecast(BaseModel):
    """Complete weather forecast with daily data."""

    location: str = Field(..., description="City and country")
    unit: TemperatureUnit = Field(..., description="Temperature unit")
    forecast: List[DailyForecast] = Field(..., description="Daily forecasts")
    summary: str = Field(..., description="Brief summary of the overall forecast")


@pytest.mark.integration
@pytest.mark.asyncio
@pytest.mark.e2e
@pytest.mark.parametrize(
    "model_name",
    [
        "gpt-4o",  # OpenAI model
        "o3-mini.low",  # reasoning
        "gpt-4.1",
        "gpt-4.1-nano",
        "gpt-4.1-mini",
    ],
)
async def test_structured_weather_forecast_openai_structured_api(fast_agent, model_name):
    """Test that the agent can generate structured weather forecast data."""
    fast = fast_agent

    @fast.agent(
        "weatherforecast",
        instruction="You are a helpful assistant that provides syntehsized weather data for testing purposes.",
        model=model_name,
    )
    async def weather_forecast():
        async with fast.run() as agent:
            # Create a structured prompt that asks for weather forecast
            prompt_text = """
            Generate a 5-day weather forecast for San Francisco, California.
            
            The forecast should include:
            - Daily high and low temperatures in celsius
            - Weather conditions (sunny, cloudy, rainy, snowy, or stormy)
            - Precipitation chance
            - Any special notes about the weather for each day
            
            Provide a brief summary of the overall forecast period at the end.
            """

            # Get structured response
            forecast, result = await agent.weatherforecast.structured(
                [Prompt.user(prompt_text)], WeatherForecast
            )

            # Verify the structured response
            assert forecast is not None, "Structured response should not be None"
            assert isinstance(forecast, WeatherForecast), (
                "Response should be a WeatherForecast object"
            )

            # Verify forecast content
            assert forecast.location.lower().find("san francisco") >= 0, (
                "Location should be San Francisco"
            )
            assert forecast.unit == "celsius", "Temperature unit should be celsius"
            assert len(forecast.forecast) == 5, "Should have 5 days of forecast"
            assert all(isinstance(day, DailyForecast) for day in forecast.forecast), (
                "Each day should be a DailyForecast"
            )

            # Verify data types and ranges
            for day in forecast.forecast:
                assert 0 <= day.precipitation_chance <= 100, (
                    f"Precipitation chance should be 0-100%, got {day.precipitation_chance}"
                )
                assert -50 <= day.temperature_low <= 60, (
                    f"Temperature low should be reasonable, got {day.temperature_low}"
                )
                assert -30 <= day.temperature_high <= 70, (
                    f"Temperature high should be reasonable, got {day.temperature_high}"
                )
                assert day.temperature_high >= day.temperature_low, (
                    "High temp should be >= low temp"
                )

            # Print forecast summary for debugging
            print(f"Weather forecast for {forecast.location}: {forecast.summary}")
            assert '"location":' in result.first_text()

    await weather_forecast()


# @pytest.mark.skip(reason="Local Hardware Required")
@pytest.mark.integration
@pytest.mark.asyncio
@pytest.mark.e2e
@pytest.mark.parametrize(
    "model_name",
    [
        #        "generic.qwen2.5:latest", qwen often produces short stories, take out for current runs
        "generic.llama3.2:latest",
    ],
)
async def test_generic_model_textual_prompting(fast_agent, model_name):
    """Test that the agent can process an image and respond appropriately."""
    fast = fast_agent

    # Define the agent
    @fast.agent(
        "agent",
        instruction="You are a helpful AI Agent",
        model=model_name,
    )
    async def agent_function():
        async with fast.run() as agent:
            response = await agent.send(Prompt.user("write a 50 word story about cats"))
            response_text = response.strip()
            words = response_text.split()
            word_count = len(words)
            assert 40 <= word_count <= 60, f"Expected between 40-60 words, got {word_count}"

    await agent_function()


@pytest.mark.integration
@pytest.mark.asyncio
@pytest.mark.e2e
@pytest.mark.parametrize(
    "model_name",
    [
        "deepseek",
        "haiku35",
        "gpt-4o",
        "gpt-4.1",
        "gpt-4.1-nano",
        "gpt-4.1-mini",
        "google.gemini-2.0-flash",
<<<<<<< HEAD
        "openrouter.google/gemini-2.0-flash-001",
=======
>>>>>>> 4575b331
    ],
)
async def test_basic_tool_calling(fast_agent, model_name):
    """Test that the agent can generate structured weather forecast data."""
    fast = fast_agent

    @fast.agent(
        "weatherforecast",
        instruction="You are a helpful assistant that provides syntehsized weather data for testing"
        " purposes.",
        model=model_name,
        servers=["test_server"],
    )
    async def weather_forecast():
        async with fast.run() as agent:
            # Delete weather_location.txt if it exists
            if os.path.exists("weather_location.txt"):
                os.remove("weather_location.txt")

            assert not os.path.exists("weather_location.txt")

            response = await agent.send(Prompt.user("what is the weather in london"))
            assert "sunny" in response

            # Check that the file exists after response
            assert os.path.exists("weather_location.txt"), (
                "File should exist after response (created by tool call)"
            )

    await weather_forecast()


@pytest.mark.integration
@pytest.mark.asyncio
@pytest.mark.e2e
@pytest.mark.parametrize(
    "model_name",
    [
        "deepseek",
        "haiku35",
        "gpt-4o",
        "gpt-4.1",
        "gpt-4.1-nano",
        "gpt-4.1-mini",
        "google.gemini-2.0-flash",
        "openrouter.anthropic/claude-3.7-sonnet",
    ],
)
async def test_tool_calls_no_args(fast_agent, model_name):
    """Test that the agent can generate structured weather forecast data."""
    fast = fast_agent

    @fast.agent(
        "shirt_colour",
        instruction="You are a helpful assistant that provides information on shirt colours.",
        model=model_name,
        servers=["test_server"],
    )
    async def weather_forecast():
        async with fast.run() as agent:
            response = await agent.send(Prompt.user("get the shirt colour"))
            assert "blue" in response

    await weather_forecast()<|MERGE_RESOLUTION|>--- conflicted
+++ resolved
@@ -27,6 +27,7 @@
         #        "generic.qwen2.5:latest",
         "generic.llama3.2:latest",
         "openrouter.google/gemini-2.0-flash-001",
+        "google.gemini-2.0-flash",
         "google.gemini-2.0-flash",
     ],
 )
@@ -262,10 +263,7 @@
         "gpt-4.1-nano",
         "gpt-4.1-mini",
         "google.gemini-2.0-flash",
-<<<<<<< HEAD
         "openrouter.google/gemini-2.0-flash-001",
-=======
->>>>>>> 4575b331
     ],
 )
 async def test_basic_tool_calling(fast_agent, model_name):
