version = 1
revision = 2
requires-python = ">=3.10"

[[package]]
name = "a2a-types"
version = "0.1.0"
source = { registry = "https://pypi.org/simple" }
dependencies = [
    { name = "pydantic" },
]
sdist = { url = "https://files.pythonhosted.org/packages/80/1e/2fa0c5f12fc2e91e73fbe005b3cfbf80d3eb5a36c840cdf7fd7841baae79/a2a_types-0.1.0.tar.gz", hash = "sha256:f94097ed4425d9aacd55c508d77897937e14f56a89c974024abf9f31b280a355", size = 12070, upload_time = "2025-04-13T11:21:27.53Z" }
wheels = [
    { url = "https://files.pythonhosted.org/packages/68/7f/4764b079816e2d4d0727841945ebc96b251d6a8517e1895b601af46833c7/a2a_types-0.1.0-py3-none-any.whl", hash = "sha256:37291afcf903cbf36e43112b7cf73d17db80fc8d410603b67ff3b7ff75bdde0d", size = 4589, upload_time = "2025-04-13T11:21:26.051Z" },
]

[[package]]
name = "aiohappyeyeballs"
version = "2.6.1"
source = { registry = "https://pypi.org/simple" }
sdist = { url = "https://files.pythonhosted.org/packages/26/30/f84a107a9c4331c14b2b586036f40965c128aa4fee4dda5d3d51cb14ad54/aiohappyeyeballs-2.6.1.tar.gz", hash = "sha256:c3f9d0113123803ccadfdf3f0faa505bc78e6a72d1cc4806cbd719826e943558", size = 22760, upload_time = "2025-03-12T01:42:48.764Z" }
wheels = [
    { url = "https://files.pythonhosted.org/packages/0f/15/5bf3b99495fb160b63f95972b81750f18f7f4e02ad051373b669d17d44f2/aiohappyeyeballs-2.6.1-py3-none-any.whl", hash = "sha256:f349ba8f4b75cb25c99c5c2d84e997e485204d2902a9597802b0371f09331fb8", size = 15265, upload_time = "2025-03-12T01:42:47.083Z" },
]

[[package]]
name = "aiohttp"
version = "3.11.16"
source = { registry = "https://pypi.org/simple" }
dependencies = [
    { name = "aiohappyeyeballs" },
    { name = "aiosignal" },
    { name = "async-timeout", marker = "python_full_version < '3.11'" },
    { name = "attrs" },
    { name = "frozenlist" },
    { name = "multidict" },
    { name = "propcache" },
    { name = "yarl" },
]
sdist = { url = "https://files.pythonhosted.org/packages/f1/d9/1c4721d143e14af753f2bf5e3b681883e1f24b592c0482df6fa6e33597fa/aiohttp-3.11.16.tar.gz", hash = "sha256:16f8a2c9538c14a557b4d309ed4d0a7c60f0253e8ed7b6c9a2859a7582f8b1b8", size = 7676826, upload_time = "2025-04-02T02:17:44.74Z" }
wheels = [
    { url = "https://files.pythonhosted.org/packages/b8/21/6bd4cb580a323b64cda3b11fcb3f68deba77568e97806727a858de57349d/aiohttp-3.11.16-cp310-cp310-macosx_10_9_universal2.whl", hash = "sha256:fb46bb0f24813e6cede6cc07b1961d4b04f331f7112a23b5e21f567da4ee50aa", size = 708259, upload_time = "2025-04-02T02:15:15.439Z" },
    { url = "https://files.pythonhosted.org/packages/96/8c/7b4b9debe90ffc31931b85ee8612a5c83f34d8fdc6d90ee3eb27b43639e4/aiohttp-3.11.16-cp310-cp310-macosx_10_9_x86_64.whl", hash = "sha256:54eb3aead72a5c19fad07219acd882c1643a1027fbcdefac9b502c267242f955", size = 468886, upload_time = "2025-04-02T02:15:17.025Z" },
    { url = "https://files.pythonhosted.org/packages/13/da/a7fcd68e62acacf0a1930060afd2c970826f989265893082b6fb9eb25cb5/aiohttp-3.11.16-cp310-cp310-macosx_11_0_arm64.whl", hash = "sha256:38bea84ee4fe24ebcc8edeb7b54bf20f06fd53ce4d2cc8b74344c5b9620597fd", size = 455846, upload_time = "2025-04-02T02:15:18.662Z" },
    { url = "https://files.pythonhosted.org/packages/5d/12/b73d9423253f4c872d276a3771decb0722cb5f962352593bd617445977ba/aiohttp-3.11.16-cp310-cp310-manylinux_2_17_aarch64.manylinux2014_aarch64.whl", hash = "sha256:d0666afbe984f6933fe72cd1f1c3560d8c55880a0bdd728ad774006eb4241ecd", size = 1587183, upload_time = "2025-04-02T02:15:20.048Z" },
    { url = "https://files.pythonhosted.org/packages/75/d3/291b57d54719d996e6cb8c1db8b13d01bdb24dca90434815ac7e6a70393f/aiohttp-3.11.16-cp310-cp310-manylinux_2_17_ppc64le.manylinux2014_ppc64le.whl", hash = "sha256:7ba92a2d9ace559a0a14b03d87f47e021e4fa7681dc6970ebbc7b447c7d4b7cd", size = 1634937, upload_time = "2025-04-02T02:15:22.156Z" },
    { url = "https://files.pythonhosted.org/packages/be/85/4229eba92b433173065b0b459ab677ca11ead4a179f76ccfe55d8738b188/aiohttp-3.11.16-cp310-cp310-manylinux_2_17_s390x.manylinux2014_s390x.whl", hash = "sha256:3ad1d59fd7114e6a08c4814983bb498f391c699f3c78712770077518cae63ff7", size = 1667980, upload_time = "2025-04-02T02:15:23.843Z" },
    { url = "https://files.pythonhosted.org/packages/2b/0d/d2423936962e3c711fafd5bb9172a99e6b07dd63e086515aa957d8a991fd/aiohttp-3.11.16-cp310-cp310-manylinux_2_17_x86_64.manylinux2014_x86_64.whl", hash = "sha256:98b88a2bf26965f2015a771381624dd4b0839034b70d406dc74fd8be4cc053e3", size = 1590365, upload_time = "2025-04-02T02:15:25.809Z" },
    { url = "https://files.pythonhosted.org/packages/ea/93/04209affc20834982c1ef4214b1afc07743667998a9975d69413e9c1e1c1/aiohttp-3.11.16-cp310-cp310-manylinux_2_5_i686.manylinux1_i686.manylinux_2_17_i686.manylinux2014_i686.whl", hash = "sha256:576f5ca28d1b3276026f7df3ec841ae460e0fc3aac2a47cbf72eabcfc0f102e1", size = 1547614, upload_time = "2025-04-02T02:15:27.544Z" },
    { url = "https://files.pythonhosted.org/packages/f6/fb/194ad4e4cae98023ae19556e576347f402ce159e80d74cc0713d460c4a39/aiohttp-3.11.16-cp310-cp310-musllinux_1_2_aarch64.whl", hash = "sha256:a2a450bcce4931b295fc0848f384834c3f9b00edfc2150baafb4488c27953de6", size = 1532815, upload_time = "2025-04-02T02:15:28.985Z" },
    { url = "https://files.pythonhosted.org/packages/33/6d/a4da7adbac90188bf1228c73b6768a607dd279c146721a9ff7dcb75c5ac6/aiohttp-3.11.16-cp310-cp310-musllinux_1_2_armv7l.whl", hash = "sha256:37dcee4906454ae377be5937ab2a66a9a88377b11dd7c072df7a7c142b63c37c", size = 1559005, upload_time = "2025-04-02T02:15:30.406Z" },
    { url = "https://files.pythonhosted.org/packages/7e/88/2fa9fbfd23fc16cb2cfdd1f290343e085e7e327438041e9c6aa0208a854d/aiohttp-3.11.16-cp310-cp310-musllinux_1_2_i686.whl", hash = "sha256:4d0c970c0d602b1017e2067ff3b7dac41c98fef4f7472ec2ea26fd8a4e8c2149", size = 1535231, upload_time = "2025-04-02T02:15:32.468Z" },
    { url = "https://files.pythonhosted.org/packages/f5/8f/9623cd2558e3e182d02dcda8b480643e1c48a0550a86e3050210e98dba27/aiohttp-3.11.16-cp310-cp310-musllinux_1_2_ppc64le.whl", hash = "sha256:004511d3413737700835e949433536a2fe95a7d0297edd911a1e9705c5b5ea43", size = 1609985, upload_time = "2025-04-02T02:15:33.899Z" },
    { url = "https://files.pythonhosted.org/packages/f8/a2/53a8d1bfc67130710f1c8091f623cdefe7f85cd5d09e14637ed2ed6e1a6d/aiohttp-3.11.16-cp310-cp310-musllinux_1_2_s390x.whl", hash = "sha256:c15b2271c44da77ee9d822552201180779e5e942f3a71fb74e026bf6172ff287", size = 1628842, upload_time = "2025-04-02T02:15:35.396Z" },
    { url = "https://files.pythonhosted.org/packages/49/3a/35fb43d07489573c6c1f8c6a3e6c657196124a63223705b7feeddaea06f1/aiohttp-3.11.16-cp310-cp310-musllinux_1_2_x86_64.whl", hash = "sha256:ad9509ffb2396483ceacb1eee9134724443ee45b92141105a4645857244aecc8", size = 1566929, upload_time = "2025-04-02T02:15:36.863Z" },
    { url = "https://files.pythonhosted.org/packages/d5/82/bb3f4f2cc7677e790ba4c040db7dd8445c234a810ef893a858e217647d38/aiohttp-3.11.16-cp310-cp310-win32.whl", hash = "sha256:634d96869be6c4dc232fc503e03e40c42d32cfaa51712aee181e922e61d74814", size = 416935, upload_time = "2025-04-02T02:15:38.337Z" },
    { url = "https://files.pythonhosted.org/packages/df/ad/a64db1c18063569d6dff474c46a7d4de7ab85ff55e2a35839b149b1850ea/aiohttp-3.11.16-cp310-cp310-win_amd64.whl", hash = "sha256:938f756c2b9374bbcc262a37eea521d8a0e6458162f2a9c26329cc87fdf06534", size = 442168, upload_time = "2025-04-02T02:15:39.757Z" },
    { url = "https://files.pythonhosted.org/packages/b1/98/be30539cd84260d9f3ea1936d50445e25aa6029a4cb9707f3b64cfd710f7/aiohttp-3.11.16-cp311-cp311-macosx_10_9_universal2.whl", hash = "sha256:8cb0688a8d81c63d716e867d59a9ccc389e97ac7037ebef904c2b89334407180", size = 708664, upload_time = "2025-04-02T02:15:41.433Z" },
    { url = "https://files.pythonhosted.org/packages/e6/27/d51116ce18bdfdea7a2244b55ad38d7b01a4298af55765eed7e8431f013d/aiohttp-3.11.16-cp311-cp311-macosx_10_9_x86_64.whl", hash = "sha256:0ad1fb47da60ae1ddfb316f0ff16d1f3b8e844d1a1e154641928ea0583d486ed", size = 468953, upload_time = "2025-04-02T02:15:43.118Z" },
    { url = "https://files.pythonhosted.org/packages/34/23/eedf80ec42865ea5355b46265a2433134138eff9a4fea17e1348530fa4ae/aiohttp-3.11.16-cp311-cp311-macosx_11_0_arm64.whl", hash = "sha256:df7db76400bf46ec6a0a73192b14c8295bdb9812053f4fe53f4e789f3ea66bbb", size = 456065, upload_time = "2025-04-02T02:15:44.994Z" },
    { url = "https://files.pythonhosted.org/packages/36/23/4a5b1ef6cff994936bf96d981dd817b487d9db755457a0d1c2939920d620/aiohttp-3.11.16-cp311-cp311-manylinux_2_17_aarch64.manylinux2014_aarch64.whl", hash = "sha256:cc3a145479a76ad0ed646434d09216d33d08eef0d8c9a11f5ae5cdc37caa3540", size = 1687976, upload_time = "2025-04-02T02:15:46.632Z" },
    { url = "https://files.pythonhosted.org/packages/d0/5d/c7474b4c3069bb35276d54c82997dff4f7575e4b73f0a7b1b08a39ece1eb/aiohttp-3.11.16-cp311-cp311-manylinux_2_17_ppc64le.manylinux2014_ppc64le.whl", hash = "sha256:d007aa39a52d62373bd23428ba4a2546eed0e7643d7bf2e41ddcefd54519842c", size = 1752711, upload_time = "2025-04-02T02:15:48.276Z" },
    { url = "https://files.pythonhosted.org/packages/64/4c/ee416987b6729558f2eb1b727c60196580aafdb141e83bd78bb031d1c000/aiohttp-3.11.16-cp311-cp311-manylinux_2_17_s390x.manylinux2014_s390x.whl", hash = "sha256:f6ddd90d9fb4b501c97a4458f1c1720e42432c26cb76d28177c5b5ad4e332601", size = 1791305, upload_time = "2025-04-02T02:15:49.965Z" },
    { url = "https://files.pythonhosted.org/packages/58/28/3e1e1884070b95f1f69c473a1995852a6f8516670bb1c29d6cb2dbb73e1c/aiohttp-3.11.16-cp311-cp311-manylinux_2_17_x86_64.manylinux2014_x86_64.whl", hash = "sha256:0a2f451849e6b39e5c226803dcacfa9c7133e9825dcefd2f4e837a2ec5a3bb98", size = 1674499, upload_time = "2025-04-02T02:15:51.718Z" },
    { url = "https://files.pythonhosted.org/packages/ad/55/a032b32fa80a662d25d9eb170ed1e2c2be239304ca114ec66c89dc40f37f/aiohttp-3.11.16-cp311-cp311-manylinux_2_5_i686.manylinux1_i686.manylinux_2_17_i686.manylinux2014_i686.whl", hash = "sha256:8df6612df74409080575dca38a5237282865408016e65636a76a2eb9348c2567", size = 1622313, upload_time = "2025-04-02T02:15:53.377Z" },
    { url = "https://files.pythonhosted.org/packages/b1/df/ca775605f72abbda4e4746e793c408c84373ca2c6ce7a106a09f853f1e89/aiohttp-3.11.16-cp311-cp311-musllinux_1_2_aarch64.whl", hash = "sha256:78e6e23b954644737e385befa0deb20233e2dfddf95dd11e9db752bdd2a294d3", size = 1658274, upload_time = "2025-04-02T02:15:55.035Z" },
    { url = "https://files.pythonhosted.org/packages/cc/6c/21c45b66124df5b4b0ab638271ecd8c6402b702977120cb4d5be6408e15d/aiohttp-3.11.16-cp311-cp311-musllinux_1_2_armv7l.whl", hash = "sha256:696ef00e8a1f0cec5e30640e64eca75d8e777933d1438f4facc9c0cdf288a810", size = 1666704, upload_time = "2025-04-02T02:15:56.581Z" },
    { url = "https://files.pythonhosted.org/packages/1d/e2/7d92adc03e3458edd18a21da2575ab84e58f16b1672ae98529e4eeee45ab/aiohttp-3.11.16-cp311-cp311-musllinux_1_2_i686.whl", hash = "sha256:e3538bc9fe1b902bef51372462e3d7c96fce2b566642512138a480b7adc9d508", size = 1652815, upload_time = "2025-04-02T02:15:58.126Z" },
    { url = "https://files.pythonhosted.org/packages/3a/52/7549573cd654ad651e3c5786ec3946d8f0ee379023e22deb503ff856b16c/aiohttp-3.11.16-cp311-cp311-musllinux_1_2_ppc64le.whl", hash = "sha256:3ab3367bb7f61ad18793fea2ef71f2d181c528c87948638366bf1de26e239183", size = 1735669, upload_time = "2025-04-02T02:16:00.313Z" },
    { url = "https://files.pythonhosted.org/packages/d5/54/dcd24a23c7a5a2922123e07a296a5f79ea87ce605f531be068415c326de6/aiohttp-3.11.16-cp311-cp311-musllinux_1_2_s390x.whl", hash = "sha256:56a3443aca82abda0e07be2e1ecb76a050714faf2be84256dae291182ba59049", size = 1760422, upload_time = "2025-04-02T02:16:02.233Z" },
    { url = "https://files.pythonhosted.org/packages/a7/53/87327fe982fa310944e1450e97bf7b2a28015263771931372a1dfe682c58/aiohttp-3.11.16-cp311-cp311-musllinux_1_2_x86_64.whl", hash = "sha256:61c721764e41af907c9d16b6daa05a458f066015abd35923051be8705108ed17", size = 1694457, upload_time = "2025-04-02T02:16:04.233Z" },
    { url = "https://files.pythonhosted.org/packages/ce/6d/c5ccf41059267bcf89853d3db9d8d217dacf0a04f4086cb6bf278323011f/aiohttp-3.11.16-cp311-cp311-win32.whl", hash = "sha256:3e061b09f6fa42997cf627307f220315e313ece74907d35776ec4373ed718b86", size = 416817, upload_time = "2025-04-02T02:16:06.268Z" },
    { url = "https://files.pythonhosted.org/packages/e7/dd/01f6fe028e054ef4f909c9d63e3a2399e77021bb2e1bb51d56ca8b543989/aiohttp-3.11.16-cp311-cp311-win_amd64.whl", hash = "sha256:745f1ed5e2c687baefc3c5e7b4304e91bf3e2f32834d07baaee243e349624b24", size = 442986, upload_time = "2025-04-02T02:16:07.712Z" },
    { url = "https://files.pythonhosted.org/packages/db/38/100d01cbc60553743baf0fba658cb125f8ad674a8a771f765cdc155a890d/aiohttp-3.11.16-cp312-cp312-macosx_10_13_universal2.whl", hash = "sha256:911a6e91d08bb2c72938bc17f0a2d97864c531536b7832abee6429d5296e5b27", size = 704881, upload_time = "2025-04-02T02:16:09.26Z" },
    { url = "https://files.pythonhosted.org/packages/21/ed/b4102bb6245e36591209e29f03fe87e7956e54cb604ee12e20f7eb47f994/aiohttp-3.11.16-cp312-cp312-macosx_10_13_x86_64.whl", hash = "sha256:6ac13b71761e49d5f9e4d05d33683bbafef753e876e8e5a7ef26e937dd766713", size = 464564, upload_time = "2025-04-02T02:16:10.781Z" },
    { url = "https://files.pythonhosted.org/packages/3b/e1/a9ab6c47b62ecee080eeb33acd5352b40ecad08fb2d0779bcc6739271745/aiohttp-3.11.16-cp312-cp312-macosx_11_0_arm64.whl", hash = "sha256:fd36c119c5d6551bce374fcb5c19269638f8d09862445f85a5a48596fd59f4bb", size = 456548, upload_time = "2025-04-02T02:16:12.764Z" },
    { url = "https://files.pythonhosted.org/packages/80/ad/216c6f71bdff2becce6c8776f0aa32cb0fa5d83008d13b49c3208d2e4016/aiohttp-3.11.16-cp312-cp312-manylinux_2_17_aarch64.manylinux2014_aarch64.whl", hash = "sha256:d489d9778522fbd0f8d6a5c6e48e3514f11be81cb0a5954bdda06f7e1594b321", size = 1691749, upload_time = "2025-04-02T02:16:14.304Z" },
    { url = "https://files.pythonhosted.org/packages/bd/ea/7df7bcd3f4e734301605f686ffc87993f2d51b7acb6bcc9b980af223f297/aiohttp-3.11.16-cp312-cp312-manylinux_2_17_ppc64le.manylinux2014_ppc64le.whl", hash = "sha256:69a2cbd61788d26f8f1e626e188044834f37f6ae3f937bd9f08b65fc9d7e514e", size = 1736874, upload_time = "2025-04-02T02:16:16.538Z" },
    { url = "https://files.pythonhosted.org/packages/51/41/c7724b9c87a29b7cfd1202ec6446bae8524a751473d25e2ff438bc9a02bf/aiohttp-3.11.16-cp312-cp312-manylinux_2_17_s390x.manylinux2014_s390x.whl", hash = "sha256:cd464ba806e27ee24a91362ba3621bfc39dbbb8b79f2e1340201615197370f7c", size = 1786885, upload_time = "2025-04-02T02:16:18.268Z" },
    { url = "https://files.pythonhosted.org/packages/86/b3/f61f8492fa6569fa87927ad35a40c159408862f7e8e70deaaead349e2fba/aiohttp-3.11.16-cp312-cp312-manylinux_2_17_x86_64.manylinux2014_x86_64.whl", hash = "sha256:1ce63ae04719513dd2651202352a2beb9f67f55cb8490c40f056cea3c5c355ce", size = 1698059, upload_time = "2025-04-02T02:16:20.234Z" },
    { url = "https://files.pythonhosted.org/packages/ce/be/7097cf860a9ce8bbb0e8960704e12869e111abcd3fbd245153373079ccec/aiohttp-3.11.16-cp312-cp312-manylinux_2_5_i686.manylinux1_i686.manylinux_2_17_i686.manylinux2014_i686.whl", hash = "sha256:09b00dd520d88eac9d1768439a59ab3d145065c91a8fab97f900d1b5f802895e", size = 1626527, upload_time = "2025-04-02T02:16:22.092Z" },
    { url = "https://files.pythonhosted.org/packages/1d/1d/aaa841c340e8c143a8d53a1f644c2a2961c58cfa26e7b398d6bf75cf5d23/aiohttp-3.11.16-cp312-cp312-musllinux_1_2_aarch64.whl", hash = "sha256:7f6428fee52d2bcf96a8aa7b62095b190ee341ab0e6b1bcf50c615d7966fd45b", size = 1644036, upload_time = "2025-04-02T02:16:23.707Z" },
    { url = "https://files.pythonhosted.org/packages/2c/88/59d870f76e9345e2b149f158074e78db457985c2b4da713038d9da3020a8/aiohttp-3.11.16-cp312-cp312-musllinux_1_2_armv7l.whl", hash = "sha256:13ceac2c5cdcc3f64b9015710221ddf81c900c5febc505dbd8f810e770011540", size = 1685270, upload_time = "2025-04-02T02:16:25.874Z" },
    { url = "https://files.pythonhosted.org/packages/2b/b1/c6686948d4c79c3745595efc469a9f8a43cab3c7efc0b5991be65d9e8cb8/aiohttp-3.11.16-cp312-cp312-musllinux_1_2_i686.whl", hash = "sha256:fadbb8f1d4140825069db3fedbbb843290fd5f5bc0a5dbd7eaf81d91bf1b003b", size = 1650852, upload_time = "2025-04-02T02:16:27.556Z" },
    { url = "https://files.pythonhosted.org/packages/fe/94/3e42a6916fd3441721941e0f1b8438e1ce2a4c49af0e28e0d3c950c9b3c9/aiohttp-3.11.16-cp312-cp312-musllinux_1_2_ppc64le.whl", hash = "sha256:6a792ce34b999fbe04a7a71a90c74f10c57ae4c51f65461a411faa70e154154e", size = 1704481, upload_time = "2025-04-02T02:16:29.573Z" },
    { url = "https://files.pythonhosted.org/packages/b1/6d/6ab5854ff59b27075c7a8c610597d2b6c38945f9a1284ee8758bc3720ff6/aiohttp-3.11.16-cp312-cp312-musllinux_1_2_s390x.whl", hash = "sha256:f4065145bf69de124accdd17ea5f4dc770da0a6a6e440c53f6e0a8c27b3e635c", size = 1735370, upload_time = "2025-04-02T02:16:31.191Z" },
    { url = "https://files.pythonhosted.org/packages/73/2a/08a68eec3c99a6659067d271d7553e4d490a0828d588e1daa3970dc2b771/aiohttp-3.11.16-cp312-cp312-musllinux_1_2_x86_64.whl", hash = "sha256:fa73e8c2656a3653ae6c307b3f4e878a21f87859a9afab228280ddccd7369d71", size = 1697619, upload_time = "2025-04-02T02:16:32.873Z" },
    { url = "https://files.pythonhosted.org/packages/61/d5/fea8dbbfb0cd68fbb56f0ae913270a79422d9a41da442a624febf72d2aaf/aiohttp-3.11.16-cp312-cp312-win32.whl", hash = "sha256:f244b8e541f414664889e2c87cac11a07b918cb4b540c36f7ada7bfa76571ea2", size = 411710, upload_time = "2025-04-02T02:16:34.525Z" },
    { url = "https://files.pythonhosted.org/packages/33/fb/41cde15fbe51365024550bf77b95a4fc84ef41365705c946da0421f0e1e0/aiohttp-3.11.16-cp312-cp312-win_amd64.whl", hash = "sha256:23a15727fbfccab973343b6d1b7181bfb0b4aa7ae280f36fd2f90f5476805682", size = 438012, upload_time = "2025-04-02T02:16:36.103Z" },
    { url = "https://files.pythonhosted.org/packages/52/52/7c712b2d9fb4d5e5fd6d12f9ab76e52baddfee71e3c8203ca7a7559d7f51/aiohttp-3.11.16-cp313-cp313-macosx_10_13_universal2.whl", hash = "sha256:a3814760a1a700f3cfd2f977249f1032301d0a12c92aba74605cfa6ce9f78489", size = 698005, upload_time = "2025-04-02T02:16:37.923Z" },
    { url = "https://files.pythonhosted.org/packages/51/3e/61057814f7247666d43ac538abcd6335b022869ade2602dab9bf33f607d2/aiohttp-3.11.16-cp313-cp313-macosx_10_13_x86_64.whl", hash = "sha256:9b751a6306f330801665ae69270a8a3993654a85569b3469662efaad6cf5cc50", size = 461106, upload_time = "2025-04-02T02:16:39.961Z" },
    { url = "https://files.pythonhosted.org/packages/4f/85/6b79fb0ea6e913d596d5b949edc2402b20803f51b1a59e1bbc5bb7ba7569/aiohttp-3.11.16-cp313-cp313-macosx_11_0_arm64.whl", hash = "sha256:ad497f38a0d6c329cb621774788583ee12321863cd4bd9feee1effd60f2ad133", size = 453394, upload_time = "2025-04-02T02:16:41.562Z" },
    { url = "https://files.pythonhosted.org/packages/4b/04/e1bb3fcfbd2c26753932c759593a32299aff8625eaa0bf8ff7d9c0c34a36/aiohttp-3.11.16-cp313-cp313-manylinux_2_17_aarch64.manylinux2014_aarch64.whl", hash = "sha256:ca37057625693d097543bd88076ceebeb248291df9d6ca8481349efc0b05dcd0", size = 1666643, upload_time = "2025-04-02T02:16:43.62Z" },
    { url = "https://files.pythonhosted.org/packages/0e/27/97bc0fdd1f439b8f060beb3ba8fb47b908dc170280090801158381ad7942/aiohttp-3.11.16-cp313-cp313-manylinux_2_17_ppc64le.manylinux2014_ppc64le.whl", hash = "sha256:a5abcbba9f4b463a45c8ca8b7720891200658f6f46894f79517e6cd11f3405ca", size = 1721948, upload_time = "2025-04-02T02:16:45.617Z" },
    { url = "https://files.pythonhosted.org/packages/2c/4f/bc4c5119e75c05ef15c5670ef1563bbe25d4ed4893b76c57b0184d815e8b/aiohttp-3.11.16-cp313-cp313-manylinux_2_17_s390x.manylinux2014_s390x.whl", hash = "sha256:f420bfe862fb357a6d76f2065447ef6f484bc489292ac91e29bc65d2d7a2c84d", size = 1774454, upload_time = "2025-04-02T02:16:48.562Z" },
    { url = "https://files.pythonhosted.org/packages/73/5b/54b42b2150bb26fdf795464aa55ceb1a49c85f84e98e6896d211eabc6670/aiohttp-3.11.16-cp313-cp313-manylinux_2_17_x86_64.manylinux2014_x86_64.whl", hash = "sha256:58ede86453a6cf2d6ce40ef0ca15481677a66950e73b0a788917916f7e35a0bb", size = 1677785, upload_time = "2025-04-02T02:16:50.367Z" },
    { url = "https://files.pythonhosted.org/packages/10/ee/a0fe68916d3f82eae199b8535624cf07a9c0a0958c7a76e56dd21140487a/aiohttp-3.11.16-cp313-cp313-manylinux_2_5_i686.manylinux1_i686.manylinux_2_17_i686.manylinux2014_i686.whl", hash = "sha256:6fdec0213244c39973674ca2a7f5435bf74369e7d4e104d6c7473c81c9bcc8c4", size = 1608456, upload_time = "2025-04-02T02:16:52.158Z" },
    { url = "https://files.pythonhosted.org/packages/8b/48/83afd779242b7cf7e1ceed2ff624a86d3221e17798061cf9a79e0b246077/aiohttp-3.11.16-cp313-cp313-musllinux_1_2_aarch64.whl", hash = "sha256:72b1b03fb4655c1960403c131740755ec19c5898c82abd3961c364c2afd59fe7", size = 1622424, upload_time = "2025-04-02T02:16:54.386Z" },
    { url = "https://files.pythonhosted.org/packages/6f/27/452f1d5fca1f516f9f731539b7f5faa9e9d3bf8a3a6c3cd7c4b031f20cbd/aiohttp-3.11.16-cp313-cp313-musllinux_1_2_armv7l.whl", hash = "sha256:780df0d837276276226a1ff803f8d0fa5f8996c479aeef52eb040179f3156cbd", size = 1660943, upload_time = "2025-04-02T02:16:56.887Z" },
    { url = "https://files.pythonhosted.org/packages/d6/e1/5c7d63143b8d00c83b958b9e78e7048c4a69903c760c1e329bf02bac57a1/aiohttp-3.11.16-cp313-cp313-musllinux_1_2_i686.whl", hash = "sha256:ecdb8173e6c7aa09eee342ac62e193e6904923bd232e76b4157ac0bfa670609f", size = 1622797, upload_time = "2025-04-02T02:16:58.676Z" },
    { url = "https://files.pythonhosted.org/packages/46/9e/2ac29cca2746ee8e449e73cd2fcb3d454467393ec03a269d50e49af743f1/aiohttp-3.11.16-cp313-cp313-musllinux_1_2_ppc64le.whl", hash = "sha256:a6db7458ab89c7d80bc1f4e930cc9df6edee2200127cfa6f6e080cf619eddfbd", size = 1687162, upload_time = "2025-04-02T02:17:01.076Z" },
    { url = "https://files.pythonhosted.org/packages/ad/6b/eaa6768e02edebaf37d77f4ffb74dd55f5cbcbb6a0dbf798ccec7b0ac23b/aiohttp-3.11.16-cp313-cp313-musllinux_1_2_s390x.whl", hash = "sha256:2540ddc83cc724b13d1838026f6a5ad178510953302a49e6d647f6e1de82bc34", size = 1718518, upload_time = "2025-04-02T02:17:03.388Z" },
    { url = "https://files.pythonhosted.org/packages/e5/18/dda87cbad29472a51fa058d6d8257dfce168289adaeb358b86bd93af3b20/aiohttp-3.11.16-cp313-cp313-musllinux_1_2_x86_64.whl", hash = "sha256:3b4e6db8dc4879015b9955778cfb9881897339c8fab7b3676f8433f849425913", size = 1675254, upload_time = "2025-04-02T02:17:05.579Z" },
    { url = "https://files.pythonhosted.org/packages/32/d9/d2fb08c614df401d92c12fcbc60e6e879608d5e8909ef75c5ad8d4ad8aa7/aiohttp-3.11.16-cp313-cp313-win32.whl", hash = "sha256:493910ceb2764f792db4dc6e8e4b375dae1b08f72e18e8f10f18b34ca17d0979", size = 410698, upload_time = "2025-04-02T02:17:07.499Z" },
    { url = "https://files.pythonhosted.org/packages/ce/ed/853e36d5a33c24544cfa46585895547de152dfef0b5c79fa675f6e4b7b87/aiohttp-3.11.16-cp313-cp313-win_amd64.whl", hash = "sha256:42864e70a248f5f6a49fdaf417d9bc62d6e4d8ee9695b24c5916cb4bb666c802", size = 436395, upload_time = "2025-04-02T02:17:09.566Z" },
]

[[package]]
name = "aiosignal"
version = "1.3.2"
source = { registry = "https://pypi.org/simple" }
dependencies = [
    { name = "frozenlist" },
]
sdist = { url = "https://files.pythonhosted.org/packages/ba/b5/6d55e80f6d8a08ce22b982eafa278d823b541c925f11ee774b0b9c43473d/aiosignal-1.3.2.tar.gz", hash = "sha256:a8c255c66fafb1e499c9351d0bf32ff2d8a0321595ebac3b93713656d2436f54", size = 19424, upload_time = "2024-12-13T17:10:40.86Z" }
wheels = [
    { url = "https://files.pythonhosted.org/packages/ec/6a/bc7e17a3e87a2985d3e8f4da4cd0f481060eb78fb08596c42be62c90a4d9/aiosignal-1.3.2-py2.py3-none-any.whl", hash = "sha256:45cde58e409a301715980c2b01d0c28bdde3770d8290b5eb2173759d9acb31a5", size = 7597, upload_time = "2024-12-13T17:10:38.469Z" },
]

[[package]]
name = "annotated-types"
version = "0.7.0"
source = { registry = "https://pypi.org/simple" }
sdist = { url = "https://files.pythonhosted.org/packages/ee/67/531ea369ba64dcff5ec9c3402f9f51bf748cec26dde048a2f973a4eea7f5/annotated_types-0.7.0.tar.gz", hash = "sha256:aff07c09a53a08bc8cfccb9c85b05f1aa9a2a6f23728d790723543408344ce89", size = 16081, upload_time = "2024-05-20T21:33:25.928Z" }
wheels = [
    { url = "https://files.pythonhosted.org/packages/78/b6/6307fbef88d9b5ee7421e68d78a9f162e0da4900bc5f5793f6d3d0e34fb8/annotated_types-0.7.0-py3-none-any.whl", hash = "sha256:1f02e8b43a8fbbc3f3e0d4f0f4bfc8131bcb4eebe8849b8e5c773f3a1c582a53", size = 13643, upload_time = "2024-05-20T21:33:24.1Z" },
]

[[package]]
name = "anthropic"
version = "0.49.0"
source = { registry = "https://pypi.org/simple" }
dependencies = [
    { name = "anyio" },
    { name = "distro" },
    { name = "httpx" },
    { name = "jiter" },
    { name = "pydantic" },
    { name = "sniffio" },
    { name = "typing-extensions" },
]
sdist = { url = "https://files.pythonhosted.org/packages/86/e3/a88c8494ce4d1a88252b9e053607e885f9b14d0a32273d47b727cbee4228/anthropic-0.49.0.tar.gz", hash = "sha256:c09e885b0f674b9119b4f296d8508907f6cff0009bc20d5cf6b35936c40b4398", size = 210016, upload_time = "2025-02-28T19:35:47.01Z" }
wheels = [
    { url = "https://files.pythonhosted.org/packages/76/74/5d90ad14d55fbe3f9c474fdcb6e34b4bed99e3be8efac98734a5ddce88c1/anthropic-0.49.0-py3-none-any.whl", hash = "sha256:bbc17ad4e7094988d2fa86b87753ded8dce12498f4b85fe5810f208f454a8375", size = 243368, upload_time = "2025-02-28T19:35:44.963Z" },
]

[[package]]
name = "anyio"
version = "4.9.0"
source = { registry = "https://pypi.org/simple" }
dependencies = [
    { name = "exceptiongroup", marker = "python_full_version < '3.11'" },
    { name = "idna" },
    { name = "sniffio" },
    { name = "typing-extensions", marker = "python_full_version < '3.13'" },
]
sdist = { url = "https://files.pythonhosted.org/packages/95/7d/4c1bd541d4dffa1b52bd83fb8527089e097a106fc90b467a7313b105f840/anyio-4.9.0.tar.gz", hash = "sha256:673c0c244e15788651a4ff38710fea9675823028a6f08a5eda409e0c9840a028", size = 190949, upload_time = "2025-03-17T00:02:54.77Z" }
wheels = [
    { url = "https://files.pythonhosted.org/packages/a1/ee/48ca1a7c89ffec8b6a0c5d02b89c305671d5ffd8d3c94acf8b8c408575bb/anyio-4.9.0-py3-none-any.whl", hash = "sha256:9f76d541cad6e36af7beb62e978876f3b41e3e04f2c1fbf0884604c0a9c4d93c", size = 100916, upload_time = "2025-03-17T00:02:52.713Z" },
]

[[package]]
name = "async-timeout"
version = "5.0.1"
source = { registry = "https://pypi.org/simple" }
sdist = { url = "https://files.pythonhosted.org/packages/a5/ae/136395dfbfe00dfc94da3f3e136d0b13f394cba8f4841120e34226265780/async_timeout-5.0.1.tar.gz", hash = "sha256:d9321a7a3d5a6a5e187e824d2fa0793ce379a202935782d555d6e9d2735677d3", size = 9274, upload_time = "2024-11-06T16:41:39.6Z" }
wheels = [
    { url = "https://files.pythonhosted.org/packages/fe/ba/e2081de779ca30d473f21f5b30e0e737c438205440784c7dfc81efc2b029/async_timeout-5.0.1-py3-none-any.whl", hash = "sha256:39e3809566ff85354557ec2398b55e096c8364bacac9405a7a1fa429e77fe76c", size = 6233, upload_time = "2024-11-06T16:41:37.9Z" },
]

[[package]]
name = "attrs"
version = "25.3.0"
source = { registry = "https://pypi.org/simple" }
sdist = { url = "https://files.pythonhosted.org/packages/5a/b0/1367933a8532ee6ff8d63537de4f1177af4bff9f3e829baf7331f595bb24/attrs-25.3.0.tar.gz", hash = "sha256:75d7cefc7fb576747b2c81b4442d4d4a1ce0900973527c011d1030fd3bf4af1b", size = 812032, upload_time = "2025-03-13T11:10:22.779Z" }
wheels = [
    { url = "https://files.pythonhosted.org/packages/77/06/bb80f5f86020c4551da315d78b3ab75e8228f89f0162f2c3a819e407941a/attrs-25.3.0-py3-none-any.whl", hash = "sha256:427318ce031701fea540783410126f03899a97ffc6f61596ad581ac2e40e3bc3", size = 63815, upload_time = "2025-03-13T11:10:21.14Z" },
]

[[package]]
name = "certifi"
version = "2025.1.31"
source = { registry = "https://pypi.org/simple" }
sdist = { url = "https://files.pythonhosted.org/packages/1c/ab/c9f1e32b7b1bf505bf26f0ef697775960db7932abeb7b516de930ba2705f/certifi-2025.1.31.tar.gz", hash = "sha256:3d5da6925056f6f18f119200434a4780a94263f10d1c21d032a6f6b2baa20651", size = 167577, upload_time = "2025-01-31T02:16:47.166Z" }
wheels = [
    { url = "https://files.pythonhosted.org/packages/38/fc/bce832fd4fd99766c04d1ee0eead6b0ec6486fb100ae5e74c1d91292b982/certifi-2025.1.31-py3-none-any.whl", hash = "sha256:ca78db4565a652026a4db2bcdf68f2fb589ea80d0be70e03929ed730746b84fe", size = 166393, upload_time = "2025-01-31T02:16:45.015Z" },
]

[[package]]
name = "cfgv"
version = "3.4.0"
source = { registry = "https://pypi.org/simple" }
sdist = { url = "https://files.pythonhosted.org/packages/11/74/539e56497d9bd1d484fd863dd69cbbfa653cd2aa27abfe35653494d85e94/cfgv-3.4.0.tar.gz", hash = "sha256:e52591d4c5f5dead8e0f673fb16db7949d2cfb3f7da4582893288f0ded8fe560", size = 7114, upload_time = "2023-08-12T20:38:17.776Z" }
wheels = [
    { url = "https://files.pythonhosted.org/packages/c5/55/51844dd50c4fc7a33b653bfaba4c2456f06955289ca770a5dbd5fd267374/cfgv-3.4.0-py2.py3-none-any.whl", hash = "sha256:b7265b1f29fd3316bfcd2b330d63d024f2bfd8bcb8b0272f8e19a504856c48f9", size = 7249, upload_time = "2023-08-12T20:38:16.269Z" },
]

[[package]]
name = "charset-normalizer"
version = "3.4.1"
source = { registry = "https://pypi.org/simple" }
sdist = { url = "https://files.pythonhosted.org/packages/16/b0/572805e227f01586461c80e0fd25d65a2115599cc9dad142fee4b747c357/charset_normalizer-3.4.1.tar.gz", hash = "sha256:44251f18cd68a75b56585dd00dae26183e102cd5e0f9f1466e6df5da2ed64ea3", size = 123188, upload_time = "2024-12-24T18:12:35.43Z" }
wheels = [
    { url = "https://files.pythonhosted.org/packages/0d/58/5580c1716040bc89206c77d8f74418caf82ce519aae06450393ca73475d1/charset_normalizer-3.4.1-cp310-cp310-macosx_10_9_universal2.whl", hash = "sha256:91b36a978b5ae0ee86c394f5a54d6ef44db1de0815eb43de826d41d21e4af3de", size = 198013, upload_time = "2024-12-24T18:09:43.671Z" },
    { url = "https://files.pythonhosted.org/packages/d0/11/00341177ae71c6f5159a08168bcb98c6e6d196d372c94511f9f6c9afe0c6/charset_normalizer-3.4.1-cp310-cp310-manylinux_2_17_aarch64.manylinux2014_aarch64.whl", hash = "sha256:7461baadb4dc00fd9e0acbe254e3d7d2112e7f92ced2adc96e54ef6501c5f176", size = 141285, upload_time = "2024-12-24T18:09:48.113Z" },
    { url = "https://files.pythonhosted.org/packages/01/09/11d684ea5819e5a8f5100fb0b38cf8d02b514746607934134d31233e02c8/charset_normalizer-3.4.1-cp310-cp310-manylinux_2_17_ppc64le.manylinux2014_ppc64le.whl", hash = "sha256:e218488cd232553829be0664c2292d3af2eeeb94b32bea483cf79ac6a694e037", size = 151449, upload_time = "2024-12-24T18:09:50.845Z" },
    { url = "https://files.pythonhosted.org/packages/08/06/9f5a12939db324d905dc1f70591ae7d7898d030d7662f0d426e2286f68c9/charset_normalizer-3.4.1-cp310-cp310-manylinux_2_17_s390x.manylinux2014_s390x.whl", hash = "sha256:80ed5e856eb7f30115aaf94e4a08114ccc8813e6ed1b5efa74f9f82e8509858f", size = 143892, upload_time = "2024-12-24T18:09:52.078Z" },
    { url = "https://files.pythonhosted.org/packages/93/62/5e89cdfe04584cb7f4d36003ffa2936681b03ecc0754f8e969c2becb7e24/charset_normalizer-3.4.1-cp310-cp310-manylinux_2_17_x86_64.manylinux2014_x86_64.whl", hash = "sha256:b010a7a4fd316c3c484d482922d13044979e78d1861f0e0650423144c616a46a", size = 146123, upload_time = "2024-12-24T18:09:54.575Z" },
    { url = "https://files.pythonhosted.org/packages/a9/ac/ab729a15c516da2ab70a05f8722ecfccc3f04ed7a18e45c75bbbaa347d61/charset_normalizer-3.4.1-cp310-cp310-manylinux_2_5_i686.manylinux1_i686.manylinux_2_17_i686.manylinux2014_i686.whl", hash = "sha256:4532bff1b8421fd0a320463030c7520f56a79c9024a4e88f01c537316019005a", size = 147943, upload_time = "2024-12-24T18:09:57.324Z" },
    { url = "https://files.pythonhosted.org/packages/03/d2/3f392f23f042615689456e9a274640c1d2e5dd1d52de36ab8f7955f8f050/charset_normalizer-3.4.1-cp310-cp310-musllinux_1_2_aarch64.whl", hash = "sha256:d973f03c0cb71c5ed99037b870f2be986c3c05e63622c017ea9816881d2dd247", size = 142063, upload_time = "2024-12-24T18:09:59.794Z" },
    { url = "https://files.pythonhosted.org/packages/f2/e3/e20aae5e1039a2cd9b08d9205f52142329f887f8cf70da3650326670bddf/charset_normalizer-3.4.1-cp310-cp310-musllinux_1_2_i686.whl", hash = "sha256:3a3bd0dcd373514dcec91c411ddb9632c0d7d92aed7093b8c3bbb6d69ca74408", size = 150578, upload_time = "2024-12-24T18:10:02.357Z" },
    { url = "https://files.pythonhosted.org/packages/8d/af/779ad72a4da0aed925e1139d458adc486e61076d7ecdcc09e610ea8678db/charset_normalizer-3.4.1-cp310-cp310-musllinux_1_2_ppc64le.whl", hash = "sha256:d9c3cdf5390dcd29aa8056d13e8e99526cda0305acc038b96b30352aff5ff2bb", size = 153629, upload_time = "2024-12-24T18:10:03.678Z" },
    { url = "https://files.pythonhosted.org/packages/c2/b6/7aa450b278e7aa92cf7732140bfd8be21f5f29d5bf334ae987c945276639/charset_normalizer-3.4.1-cp310-cp310-musllinux_1_2_s390x.whl", hash = "sha256:2bdfe3ac2e1bbe5b59a1a63721eb3b95fc9b6817ae4a46debbb4e11f6232428d", size = 150778, upload_time = "2024-12-24T18:10:06.197Z" },
    { url = "https://files.pythonhosted.org/packages/39/f4/d9f4f712d0951dcbfd42920d3db81b00dd23b6ab520419626f4023334056/charset_normalizer-3.4.1-cp310-cp310-musllinux_1_2_x86_64.whl", hash = "sha256:eab677309cdb30d047996b36d34caeda1dc91149e4fdca0b1a039b3f79d9a807", size = 146453, upload_time = "2024-12-24T18:10:08.848Z" },
    { url = "https://files.pythonhosted.org/packages/49/2b/999d0314e4ee0cff3cb83e6bc9aeddd397eeed693edb4facb901eb8fbb69/charset_normalizer-3.4.1-cp310-cp310-win32.whl", hash = "sha256:c0429126cf75e16c4f0ad00ee0eae4242dc652290f940152ca8c75c3a4b6ee8f", size = 95479, upload_time = "2024-12-24T18:10:10.044Z" },
    { url = "https://files.pythonhosted.org/packages/2d/ce/3cbed41cff67e455a386fb5e5dd8906cdda2ed92fbc6297921f2e4419309/charset_normalizer-3.4.1-cp310-cp310-win_amd64.whl", hash = "sha256:9f0b8b1c6d84c8034a44893aba5e767bf9c7a211e313a9605d9c617d7083829f", size = 102790, upload_time = "2024-12-24T18:10:11.323Z" },
    { url = "https://files.pythonhosted.org/packages/72/80/41ef5d5a7935d2d3a773e3eaebf0a9350542f2cab4eac59a7a4741fbbbbe/charset_normalizer-3.4.1-cp311-cp311-macosx_10_9_universal2.whl", hash = "sha256:8bfa33f4f2672964266e940dd22a195989ba31669bd84629f05fab3ef4e2d125", size = 194995, upload_time = "2024-12-24T18:10:12.838Z" },
    { url = "https://files.pythonhosted.org/packages/7a/28/0b9fefa7b8b080ec492110af6d88aa3dea91c464b17d53474b6e9ba5d2c5/charset_normalizer-3.4.1-cp311-cp311-manylinux_2_17_aarch64.manylinux2014_aarch64.whl", hash = "sha256:28bf57629c75e810b6ae989f03c0828d64d6b26a5e205535585f96093e405ed1", size = 139471, upload_time = "2024-12-24T18:10:14.101Z" },
    { url = "https://files.pythonhosted.org/packages/71/64/d24ab1a997efb06402e3fc07317e94da358e2585165930d9d59ad45fcae2/charset_normalizer-3.4.1-cp311-cp311-manylinux_2_17_ppc64le.manylinux2014_ppc64le.whl", hash = "sha256:f08ff5e948271dc7e18a35641d2f11a4cd8dfd5634f55228b691e62b37125eb3", size = 149831, upload_time = "2024-12-24T18:10:15.512Z" },
    { url = "https://files.pythonhosted.org/packages/37/ed/be39e5258e198655240db5e19e0b11379163ad7070962d6b0c87ed2c4d39/charset_normalizer-3.4.1-cp311-cp311-manylinux_2_17_s390x.manylinux2014_s390x.whl", hash = "sha256:234ac59ea147c59ee4da87a0c0f098e9c8d169f4dc2a159ef720f1a61bbe27cd", size = 142335, upload_time = "2024-12-24T18:10:18.369Z" },
    { url = "https://files.pythonhosted.org/packages/88/83/489e9504711fa05d8dde1574996408026bdbdbd938f23be67deebb5eca92/charset_normalizer-3.4.1-cp311-cp311-manylinux_2_17_x86_64.manylinux2014_x86_64.whl", hash = "sha256:fd4ec41f914fa74ad1b8304bbc634b3de73d2a0889bd32076342a573e0779e00", size = 143862, upload_time = "2024-12-24T18:10:19.743Z" },
    { url = "https://files.pythonhosted.org/packages/c6/c7/32da20821cf387b759ad24627a9aca289d2822de929b8a41b6241767b461/charset_normalizer-3.4.1-cp311-cp311-manylinux_2_5_i686.manylinux1_i686.manylinux_2_17_i686.manylinux2014_i686.whl", hash = "sha256:eea6ee1db730b3483adf394ea72f808b6e18cf3cb6454b4d86e04fa8c4327a12", size = 145673, upload_time = "2024-12-24T18:10:21.139Z" },
    { url = "https://files.pythonhosted.org/packages/68/85/f4288e96039abdd5aeb5c546fa20a37b50da71b5cf01e75e87f16cd43304/charset_normalizer-3.4.1-cp311-cp311-musllinux_1_2_aarch64.whl", hash = "sha256:c96836c97b1238e9c9e3fe90844c947d5afbf4f4c92762679acfe19927d81d77", size = 140211, upload_time = "2024-12-24T18:10:22.382Z" },
    { url = "https://files.pythonhosted.org/packages/28/a3/a42e70d03cbdabc18997baf4f0227c73591a08041c149e710045c281f97b/charset_normalizer-3.4.1-cp311-cp311-musllinux_1_2_i686.whl", hash = "sha256:4d86f7aff21ee58f26dcf5ae81a9addbd914115cdebcbb2217e4f0ed8982e146", size = 148039, upload_time = "2024-12-24T18:10:24.802Z" },
    { url = "https://files.pythonhosted.org/packages/85/e4/65699e8ab3014ecbe6f5c71d1a55d810fb716bbfd74f6283d5c2aa87febf/charset_normalizer-3.4.1-cp311-cp311-musllinux_1_2_ppc64le.whl", hash = "sha256:09b5e6733cbd160dcc09589227187e242a30a49ca5cefa5a7edd3f9d19ed53fd", size = 151939, upload_time = "2024-12-24T18:10:26.124Z" },
    { url = "https://files.pythonhosted.org/packages/b1/82/8e9fe624cc5374193de6860aba3ea8070f584c8565ee77c168ec13274bd2/charset_normalizer-3.4.1-cp311-cp311-musllinux_1_2_s390x.whl", hash = "sha256:5777ee0881f9499ed0f71cc82cf873d9a0ca8af166dfa0af8ec4e675b7df48e6", size = 149075, upload_time = "2024-12-24T18:10:30.027Z" },
    { url = "https://files.pythonhosted.org/packages/3d/7b/82865ba54c765560c8433f65e8acb9217cb839a9e32b42af4aa8e945870f/charset_normalizer-3.4.1-cp311-cp311-musllinux_1_2_x86_64.whl", hash = "sha256:237bdbe6159cff53b4f24f397d43c6336c6b0b42affbe857970cefbb620911c8", size = 144340, upload_time = "2024-12-24T18:10:32.679Z" },
    { url = "https://files.pythonhosted.org/packages/b5/b6/9674a4b7d4d99a0d2df9b215da766ee682718f88055751e1e5e753c82db0/charset_normalizer-3.4.1-cp311-cp311-win32.whl", hash = "sha256:8417cb1f36cc0bc7eaba8ccb0e04d55f0ee52df06df3ad55259b9a323555fc8b", size = 95205, upload_time = "2024-12-24T18:10:34.724Z" },
    { url = "https://files.pythonhosted.org/packages/1e/ab/45b180e175de4402dcf7547e4fb617283bae54ce35c27930a6f35b6bef15/charset_normalizer-3.4.1-cp311-cp311-win_amd64.whl", hash = "sha256:d7f50a1f8c450f3925cb367d011448c39239bb3eb4117c36a6d354794de4ce76", size = 102441, upload_time = "2024-12-24T18:10:37.574Z" },
    { url = "https://files.pythonhosted.org/packages/0a/9a/dd1e1cdceb841925b7798369a09279bd1cf183cef0f9ddf15a3a6502ee45/charset_normalizer-3.4.1-cp312-cp312-macosx_10_13_universal2.whl", hash = "sha256:73d94b58ec7fecbc7366247d3b0b10a21681004153238750bb67bd9012414545", size = 196105, upload_time = "2024-12-24T18:10:38.83Z" },
    { url = "https://files.pythonhosted.org/packages/d3/8c/90bfabf8c4809ecb648f39794cf2a84ff2e7d2a6cf159fe68d9a26160467/charset_normalizer-3.4.1-cp312-cp312-manylinux_2_17_aarch64.manylinux2014_aarch64.whl", hash = "sha256:dad3e487649f498dd991eeb901125411559b22e8d7ab25d3aeb1af367df5efd7", size = 140404, upload_time = "2024-12-24T18:10:44.272Z" },
    { url = "https://files.pythonhosted.org/packages/ad/8f/e410d57c721945ea3b4f1a04b74f70ce8fa800d393d72899f0a40526401f/charset_normalizer-3.4.1-cp312-cp312-manylinux_2_17_ppc64le.manylinux2014_ppc64le.whl", hash = "sha256:c30197aa96e8eed02200a83fba2657b4c3acd0f0aa4bdc9f6c1af8e8962e0757", size = 150423, upload_time = "2024-12-24T18:10:45.492Z" },
    { url = "https://files.pythonhosted.org/packages/f0/b8/e6825e25deb691ff98cf5c9072ee0605dc2acfca98af70c2d1b1bc75190d/charset_normalizer-3.4.1-cp312-cp312-manylinux_2_17_s390x.manylinux2014_s390x.whl", hash = "sha256:2369eea1ee4a7610a860d88f268eb39b95cb588acd7235e02fd5a5601773d4fa", size = 143184, upload_time = "2024-12-24T18:10:47.898Z" },
    { url = "https://files.pythonhosted.org/packages/3e/a2/513f6cbe752421f16d969e32f3583762bfd583848b763913ddab8d9bfd4f/charset_normalizer-3.4.1-cp312-cp312-manylinux_2_17_x86_64.manylinux2014_x86_64.whl", hash = "sha256:bc2722592d8998c870fa4e290c2eec2c1569b87fe58618e67d38b4665dfa680d", size = 145268, upload_time = "2024-12-24T18:10:50.589Z" },
    { url = "https://files.pythonhosted.org/packages/74/94/8a5277664f27c3c438546f3eb53b33f5b19568eb7424736bdc440a88a31f/charset_normalizer-3.4.1-cp312-cp312-manylinux_2_5_i686.manylinux1_i686.manylinux_2_17_i686.manylinux2014_i686.whl", hash = "sha256:ffc9202a29ab3920fa812879e95a9e78b2465fd10be7fcbd042899695d75e616", size = 147601, upload_time = "2024-12-24T18:10:52.541Z" },
    { url = "https://files.pythonhosted.org/packages/7c/5f/6d352c51ee763623a98e31194823518e09bfa48be2a7e8383cf691bbb3d0/charset_normalizer-3.4.1-cp312-cp312-musllinux_1_2_aarch64.whl", hash = "sha256:804a4d582ba6e5b747c625bf1255e6b1507465494a40a2130978bda7b932c90b", size = 141098, upload_time = "2024-12-24T18:10:53.789Z" },
    { url = "https://files.pythonhosted.org/packages/78/d4/f5704cb629ba5ab16d1d3d741396aec6dc3ca2b67757c45b0599bb010478/charset_normalizer-3.4.1-cp312-cp312-musllinux_1_2_i686.whl", hash = "sha256:0f55e69f030f7163dffe9fd0752b32f070566451afe180f99dbeeb81f511ad8d", size = 149520, upload_time = "2024-12-24T18:10:55.048Z" },
    { url = "https://files.pythonhosted.org/packages/c5/96/64120b1d02b81785f222b976c0fb79a35875457fa9bb40827678e54d1bc8/charset_normalizer-3.4.1-cp312-cp312-musllinux_1_2_ppc64le.whl", hash = "sha256:c4c3e6da02df6fa1410a7680bd3f63d4f710232d3139089536310d027950696a", size = 152852, upload_time = "2024-12-24T18:10:57.647Z" },
    { url = "https://files.pythonhosted.org/packages/84/c9/98e3732278a99f47d487fd3468bc60b882920cef29d1fa6ca460a1fdf4e6/charset_normalizer-3.4.1-cp312-cp312-musllinux_1_2_s390x.whl", hash = "sha256:5df196eb874dae23dcfb968c83d4f8fdccb333330fe1fc278ac5ceeb101003a9", size = 150488, upload_time = "2024-12-24T18:10:59.43Z" },
    { url = "https://files.pythonhosted.org/packages/13/0e/9c8d4cb99c98c1007cc11eda969ebfe837bbbd0acdb4736d228ccaabcd22/charset_normalizer-3.4.1-cp312-cp312-musllinux_1_2_x86_64.whl", hash = "sha256:e358e64305fe12299a08e08978f51fc21fac060dcfcddd95453eabe5b93ed0e1", size = 146192, upload_time = "2024-12-24T18:11:00.676Z" },
    { url = "https://files.pythonhosted.org/packages/b2/21/2b6b5b860781a0b49427309cb8670785aa543fb2178de875b87b9cc97746/charset_normalizer-3.4.1-cp312-cp312-win32.whl", hash = "sha256:9b23ca7ef998bc739bf6ffc077c2116917eabcc901f88da1b9856b210ef63f35", size = 95550, upload_time = "2024-12-24T18:11:01.952Z" },
    { url = "https://files.pythonhosted.org/packages/21/5b/1b390b03b1d16c7e382b561c5329f83cc06623916aab983e8ab9239c7d5c/charset_normalizer-3.4.1-cp312-cp312-win_amd64.whl", hash = "sha256:6ff8a4a60c227ad87030d76e99cd1698345d4491638dfa6673027c48b3cd395f", size = 102785, upload_time = "2024-12-24T18:11:03.142Z" },
    { url = "https://files.pythonhosted.org/packages/38/94/ce8e6f63d18049672c76d07d119304e1e2d7c6098f0841b51c666e9f44a0/charset_normalizer-3.4.1-cp313-cp313-macosx_10_13_universal2.whl", hash = "sha256:aabfa34badd18f1da5ec1bc2715cadc8dca465868a4e73a0173466b688f29dda", size = 195698, upload_time = "2024-12-24T18:11:05.834Z" },
    { url = "https://files.pythonhosted.org/packages/24/2e/dfdd9770664aae179a96561cc6952ff08f9a8cd09a908f259a9dfa063568/charset_normalizer-3.4.1-cp313-cp313-manylinux_2_17_aarch64.manylinux2014_aarch64.whl", hash = "sha256:22e14b5d70560b8dd51ec22863f370d1e595ac3d024cb8ad7d308b4cd95f8313", size = 140162, upload_time = "2024-12-24T18:11:07.064Z" },
    { url = "https://files.pythonhosted.org/packages/24/4e/f646b9093cff8fc86f2d60af2de4dc17c759de9d554f130b140ea4738ca6/charset_normalizer-3.4.1-cp313-cp313-manylinux_2_17_ppc64le.manylinux2014_ppc64le.whl", hash = "sha256:8436c508b408b82d87dc5f62496973a1805cd46727c34440b0d29d8a2f50a6c9", size = 150263, upload_time = "2024-12-24T18:11:08.374Z" },
    { url = "https://files.pythonhosted.org/packages/5e/67/2937f8d548c3ef6e2f9aab0f6e21001056f692d43282b165e7c56023e6dd/charset_normalizer-3.4.1-cp313-cp313-manylinux_2_17_s390x.manylinux2014_s390x.whl", hash = "sha256:2d074908e1aecee37a7635990b2c6d504cd4766c7bc9fc86d63f9c09af3fa11b", size = 142966, upload_time = "2024-12-24T18:11:09.831Z" },
    { url = "https://files.pythonhosted.org/packages/52/ed/b7f4f07de100bdb95c1756d3a4d17b90c1a3c53715c1a476f8738058e0fa/charset_normalizer-3.4.1-cp313-cp313-manylinux_2_17_x86_64.manylinux2014_x86_64.whl", hash = "sha256:955f8851919303c92343d2f66165294848d57e9bba6cf6e3625485a70a038d11", size = 144992, upload_time = "2024-12-24T18:11:12.03Z" },
    { url = "https://files.pythonhosted.org/packages/96/2c/d49710a6dbcd3776265f4c923bb73ebe83933dfbaa841c5da850fe0fd20b/charset_normalizer-3.4.1-cp313-cp313-manylinux_2_5_i686.manylinux1_i686.manylinux_2_17_i686.manylinux2014_i686.whl", hash = "sha256:44ecbf16649486d4aebafeaa7ec4c9fed8b88101f4dd612dcaf65d5e815f837f", size = 147162, upload_time = "2024-12-24T18:11:13.372Z" },
    { url = "https://files.pythonhosted.org/packages/b4/41/35ff1f9a6bd380303dea55e44c4933b4cc3c4850988927d4082ada230273/charset_normalizer-3.4.1-cp313-cp313-musllinux_1_2_aarch64.whl", hash = "sha256:0924e81d3d5e70f8126529951dac65c1010cdf117bb75eb02dd12339b57749dd", size = 140972, upload_time = "2024-12-24T18:11:14.628Z" },
    { url = "https://files.pythonhosted.org/packages/fb/43/c6a0b685fe6910d08ba971f62cd9c3e862a85770395ba5d9cad4fede33ab/charset_normalizer-3.4.1-cp313-cp313-musllinux_1_2_i686.whl", hash = "sha256:2967f74ad52c3b98de4c3b32e1a44e32975e008a9cd2a8cc8966d6a5218c5cb2", size = 149095, upload_time = "2024-12-24T18:11:17.672Z" },
    { url = "https://files.pythonhosted.org/packages/4c/ff/a9a504662452e2d2878512115638966e75633519ec11f25fca3d2049a94a/charset_normalizer-3.4.1-cp313-cp313-musllinux_1_2_ppc64le.whl", hash = "sha256:c75cb2a3e389853835e84a2d8fb2b81a10645b503eca9bcb98df6b5a43eb8886", size = 152668, upload_time = "2024-12-24T18:11:18.989Z" },
    { url = "https://files.pythonhosted.org/packages/6c/71/189996b6d9a4b932564701628af5cee6716733e9165af1d5e1b285c530ed/charset_normalizer-3.4.1-cp313-cp313-musllinux_1_2_s390x.whl", hash = "sha256:09b26ae6b1abf0d27570633b2b078a2a20419c99d66fb2823173d73f188ce601", size = 150073, upload_time = "2024-12-24T18:11:21.507Z" },
    { url = "https://files.pythonhosted.org/packages/e4/93/946a86ce20790e11312c87c75ba68d5f6ad2208cfb52b2d6a2c32840d922/charset_normalizer-3.4.1-cp313-cp313-musllinux_1_2_x86_64.whl", hash = "sha256:fa88b843d6e211393a37219e6a1c1df99d35e8fd90446f1118f4216e307e48cd", size = 145732, upload_time = "2024-12-24T18:11:22.774Z" },
    { url = "https://files.pythonhosted.org/packages/cd/e5/131d2fb1b0dddafc37be4f3a2fa79aa4c037368be9423061dccadfd90091/charset_normalizer-3.4.1-cp313-cp313-win32.whl", hash = "sha256:eb8178fe3dba6450a3e024e95ac49ed3400e506fd4e9e5c32d30adda88cbd407", size = 95391, upload_time = "2024-12-24T18:11:24.139Z" },
    { url = "https://files.pythonhosted.org/packages/27/f2/4f9a69cc7712b9b5ad8fdb87039fd89abba997ad5cbe690d1835d40405b0/charset_normalizer-3.4.1-cp313-cp313-win_amd64.whl", hash = "sha256:b1ac5992a838106edb89654e0aebfc24f5848ae2547d22c2c3f66454daa11971", size = 102702, upload_time = "2024-12-24T18:11:26.535Z" },
    { url = "https://files.pythonhosted.org/packages/0e/f6/65ecc6878a89bb1c23a086ea335ad4bf21a588990c3f535a227b9eea9108/charset_normalizer-3.4.1-py3-none-any.whl", hash = "sha256:d98b1668f06378c6dbefec3b92299716b931cd4e6061f3c875a71ced1780ab85", size = 49767, upload_time = "2024-12-24T18:12:32.852Z" },
]

[[package]]
name = "click"
version = "8.1.8"
source = { registry = "https://pypi.org/simple" }
dependencies = [
    { name = "colorama", marker = "sys_platform == 'win32'" },
]
sdist = { url = "https://files.pythonhosted.org/packages/b9/2e/0090cbf739cee7d23781ad4b89a9894a41538e4fcf4c31dcdd705b78eb8b/click-8.1.8.tar.gz", hash = "sha256:ed53c9d8990d83c2a27deae68e4ee337473f6330c040a31d4225c9574d16096a", size = 226593, upload_time = "2024-12-21T18:38:44.339Z" }
wheels = [
    { url = "https://files.pythonhosted.org/packages/7e/d4/7ebdbd03970677812aac39c869717059dbb71a4cfc033ca6e5221787892c/click-8.1.8-py3-none-any.whl", hash = "sha256:63c132bbbed01578a06712a2d1f497bb62d9c1c0d329b7903a866228027263b2", size = 98188, upload_time = "2024-12-21T18:38:41.666Z" },
]

[[package]]
name = "colorama"
version = "0.4.6"
source = { registry = "https://pypi.org/simple" }
sdist = { url = "https://files.pythonhosted.org/packages/d8/53/6f443c9a4a8358a93a6792e2acffb9d9d5cb0a5cfd8802644b7b1c9a02e4/colorama-0.4.6.tar.gz", hash = "sha256:08695f5cb7ed6e0531a20572697297273c47b8cae5a63ffc6d6ed5c201be6e44", size = 27697, upload_time = "2022-10-25T02:36:22.414Z" }
wheels = [
    { url = "https://files.pythonhosted.org/packages/d1/d6/3965ed04c63042e047cb6a3e6ed1a63a35087b6a609aa3a15ed8ac56c221/colorama-0.4.6-py2.py3-none-any.whl", hash = "sha256:4f1d9991f5acc0ca119f9d443620b77f9d6b33703e51011c16baf57afb285fc6", size = 25335, upload_time = "2022-10-25T02:36:20.889Z" },
]

[[package]]
name = "coverage"
version = "7.8.0"
source = { registry = "https://pypi.org/simple" }
sdist = { url = "https://files.pythonhosted.org/packages/19/4f/2251e65033ed2ce1e68f00f91a0294e0f80c80ae8c3ebbe2f12828c4cd53/coverage-7.8.0.tar.gz", hash = "sha256:7a3d62b3b03b4b6fd41a085f3574874cf946cb4604d2b4d3e8dca8cd570ca501", size = 811872, upload_time = "2025-03-30T20:36:45.376Z" }
wheels = [
    { url = "https://files.pythonhosted.org/packages/78/01/1c5e6ee4ebaaa5e079db933a9a45f61172048c7efa06648445821a201084/coverage-7.8.0-cp310-cp310-macosx_10_9_x86_64.whl", hash = "sha256:2931f66991175369859b5fd58529cd4b73582461877ecfd859b6549869287ffe", size = 211379, upload_time = "2025-03-30T20:34:53.904Z" },
    { url = "https://files.pythonhosted.org/packages/e9/16/a463389f5ff916963471f7c13585e5f38c6814607306b3cb4d6b4cf13384/coverage-7.8.0-cp310-cp310-macosx_11_0_arm64.whl", hash = "sha256:52a523153c568d2c0ef8826f6cc23031dc86cffb8c6aeab92c4ff776e7951b28", size = 211814, upload_time = "2025-03-30T20:34:56.959Z" },
    { url = "https://files.pythonhosted.org/packages/b8/b1/77062b0393f54d79064dfb72d2da402657d7c569cfbc724d56ac0f9c67ed/coverage-7.8.0-cp310-cp310-manylinux_2_17_aarch64.manylinux2014_aarch64.whl", hash = "sha256:5c8a5c139aae4c35cbd7cadca1df02ea8cf28a911534fc1b0456acb0b14234f3", size = 240937, upload_time = "2025-03-30T20:34:58.751Z" },
    { url = "https://files.pythonhosted.org/packages/d7/54/c7b00a23150083c124e908c352db03bcd33375494a4beb0c6d79b35448b9/coverage-7.8.0-cp310-cp310-manylinux_2_5_i686.manylinux1_i686.manylinux_2_17_i686.manylinux2014_i686.whl", hash = "sha256:5a26c0c795c3e0b63ec7da6efded5f0bc856d7c0b24b2ac84b4d1d7bc578d676", size = 238849, upload_time = "2025-03-30T20:35:00.521Z" },
    { url = "https://files.pythonhosted.org/packages/f7/ec/a6b7cfebd34e7b49f844788fda94713035372b5200c23088e3bbafb30970/coverage-7.8.0-cp310-cp310-manylinux_2_5_x86_64.manylinux1_x86_64.manylinux_2_17_x86_64.manylinux2014_x86_64.whl", hash = "sha256:821f7bcbaa84318287115d54becb1915eece6918136c6f91045bb84e2f88739d", size = 239986, upload_time = "2025-03-30T20:35:02.307Z" },
    { url = "https://files.pythonhosted.org/packages/21/8c/c965ecef8af54e6d9b11bfbba85d4f6a319399f5f724798498387f3209eb/coverage-7.8.0-cp310-cp310-musllinux_1_2_aarch64.whl", hash = "sha256:a321c61477ff8ee705b8a5fed370b5710c56b3a52d17b983d9215861e37b642a", size = 239896, upload_time = "2025-03-30T20:35:04.141Z" },
    { url = "https://files.pythonhosted.org/packages/40/83/070550273fb4c480efa8381735969cb403fa8fd1626d74865bfaf9e4d903/coverage-7.8.0-cp310-cp310-musllinux_1_2_i686.whl", hash = "sha256:ed2144b8a78f9d94d9515963ed273d620e07846acd5d4b0a642d4849e8d91a0c", size = 238613, upload_time = "2025-03-30T20:35:05.889Z" },
    { url = "https://files.pythonhosted.org/packages/07/76/fbb2540495b01d996d38e9f8897b861afed356be01160ab4e25471f4fed1/coverage-7.8.0-cp310-cp310-musllinux_1_2_x86_64.whl", hash = "sha256:042e7841a26498fff7a37d6fda770d17519982f5b7d8bf5278d140b67b61095f", size = 238909, upload_time = "2025-03-30T20:35:07.76Z" },
    { url = "https://files.pythonhosted.org/packages/a3/7e/76d604db640b7d4a86e5dd730b73e96e12a8185f22b5d0799025121f4dcb/coverage-7.8.0-cp310-cp310-win32.whl", hash = "sha256:f9983d01d7705b2d1f7a95e10bbe4091fabc03a46881a256c2787637b087003f", size = 213948, upload_time = "2025-03-30T20:35:09.144Z" },
    { url = "https://files.pythonhosted.org/packages/5c/a7/f8ce4aafb4a12ab475b56c76a71a40f427740cf496c14e943ade72e25023/coverage-7.8.0-cp310-cp310-win_amd64.whl", hash = "sha256:5a570cd9bd20b85d1a0d7b009aaf6c110b52b5755c17be6962f8ccd65d1dbd23", size = 214844, upload_time = "2025-03-30T20:35:10.734Z" },
    { url = "https://files.pythonhosted.org/packages/2b/77/074d201adb8383addae5784cb8e2dac60bb62bfdf28b2b10f3a3af2fda47/coverage-7.8.0-cp311-cp311-macosx_10_9_x86_64.whl", hash = "sha256:e7ac22a0bb2c7c49f441f7a6d46c9c80d96e56f5a8bc6972529ed43c8b694e27", size = 211493, upload_time = "2025-03-30T20:35:12.286Z" },
    { url = "https://files.pythonhosted.org/packages/a9/89/7a8efe585750fe59b48d09f871f0e0c028a7b10722b2172dfe021fa2fdd4/coverage-7.8.0-cp311-cp311-macosx_11_0_arm64.whl", hash = "sha256:bf13d564d310c156d1c8e53877baf2993fb3073b2fc9f69790ca6a732eb4bfea", size = 211921, upload_time = "2025-03-30T20:35:14.18Z" },
    { url = "https://files.pythonhosted.org/packages/e9/ef/96a90c31d08a3f40c49dbe897df4f1fd51fb6583821a1a1c5ee30cc8f680/coverage-7.8.0-cp311-cp311-manylinux_2_17_aarch64.manylinux2014_aarch64.whl", hash = "sha256:a5761c70c017c1b0d21b0815a920ffb94a670c8d5d409d9b38857874c21f70d7", size = 244556, upload_time = "2025-03-30T20:35:15.616Z" },
    { url = "https://files.pythonhosted.org/packages/89/97/dcd5c2ce72cee9d7b0ee8c89162c24972fb987a111b92d1a3d1d19100c61/coverage-7.8.0-cp311-cp311-manylinux_2_5_i686.manylinux1_i686.manylinux_2_17_i686.manylinux2014_i686.whl", hash = "sha256:e5ff52d790c7e1628241ffbcaeb33e07d14b007b6eb00a19320c7b8a7024c040", size = 242245, upload_time = "2025-03-30T20:35:18.648Z" },
    { url = "https://files.pythonhosted.org/packages/b2/7b/b63cbb44096141ed435843bbb251558c8e05cc835c8da31ca6ffb26d44c0/coverage-7.8.0-cp311-cp311-manylinux_2_5_x86_64.manylinux1_x86_64.manylinux_2_17_x86_64.manylinux2014_x86_64.whl", hash = "sha256:d39fc4817fd67b3915256af5dda75fd4ee10621a3d484524487e33416c6f3543", size = 244032, upload_time = "2025-03-30T20:35:20.131Z" },
    { url = "https://files.pythonhosted.org/packages/97/e3/7fa8c2c00a1ef530c2a42fa5df25a6971391f92739d83d67a4ee6dcf7a02/coverage-7.8.0-cp311-cp311-musllinux_1_2_aarch64.whl", hash = "sha256:b44674870709017e4b4036e3d0d6c17f06a0e6d4436422e0ad29b882c40697d2", size = 243679, upload_time = "2025-03-30T20:35:21.636Z" },
    { url = "https://files.pythonhosted.org/packages/4f/b3/e0a59d8df9150c8a0c0841d55d6568f0a9195692136c44f3d21f1842c8f6/coverage-7.8.0-cp311-cp311-musllinux_1_2_i686.whl", hash = "sha256:8f99eb72bf27cbb167b636eb1726f590c00e1ad375002230607a844d9e9a2318", size = 241852, upload_time = "2025-03-30T20:35:23.525Z" },
    { url = "https://files.pythonhosted.org/packages/9b/82/db347ccd57bcef150c173df2ade97976a8367a3be7160e303e43dd0c795f/coverage-7.8.0-cp311-cp311-musllinux_1_2_x86_64.whl", hash = "sha256:b571bf5341ba8c6bc02e0baeaf3b061ab993bf372d982ae509807e7f112554e9", size = 242389, upload_time = "2025-03-30T20:35:25.09Z" },
    { url = "https://files.pythonhosted.org/packages/21/f6/3f7d7879ceb03923195d9ff294456241ed05815281f5254bc16ef71d6a20/coverage-7.8.0-cp311-cp311-win32.whl", hash = "sha256:e75a2ad7b647fd8046d58c3132d7eaf31b12d8a53c0e4b21fa9c4d23d6ee6d3c", size = 213997, upload_time = "2025-03-30T20:35:26.914Z" },
    { url = "https://files.pythonhosted.org/packages/28/87/021189643e18ecf045dbe1e2071b2747901f229df302de01c998eeadf146/coverage-7.8.0-cp311-cp311-win_amd64.whl", hash = "sha256:3043ba1c88b2139126fc72cb48574b90e2e0546d4c78b5299317f61b7f718b78", size = 214911, upload_time = "2025-03-30T20:35:28.498Z" },
    { url = "https://files.pythonhosted.org/packages/aa/12/4792669473297f7973518bec373a955e267deb4339286f882439b8535b39/coverage-7.8.0-cp312-cp312-macosx_10_13_x86_64.whl", hash = "sha256:bbb5cc845a0292e0c520656d19d7ce40e18d0e19b22cb3e0409135a575bf79fc", size = 211684, upload_time = "2025-03-30T20:35:29.959Z" },
    { url = "https://files.pythonhosted.org/packages/be/e1/2a4ec273894000ebedd789e8f2fc3813fcaf486074f87fd1c5b2cb1c0a2b/coverage-7.8.0-cp312-cp312-macosx_11_0_arm64.whl", hash = "sha256:4dfd9a93db9e78666d178d4f08a5408aa3f2474ad4d0e0378ed5f2ef71640cb6", size = 211935, upload_time = "2025-03-30T20:35:31.912Z" },
    { url = "https://files.pythonhosted.org/packages/f8/3a/7b14f6e4372786709a361729164125f6b7caf4024ce02e596c4a69bccb89/coverage-7.8.0-cp312-cp312-manylinux_2_17_aarch64.manylinux2014_aarch64.whl", hash = "sha256:f017a61399f13aa6d1039f75cd467be388d157cd81f1a119b9d9a68ba6f2830d", size = 245994, upload_time = "2025-03-30T20:35:33.455Z" },
    { url = "https://files.pythonhosted.org/packages/54/80/039cc7f1f81dcbd01ea796d36d3797e60c106077e31fd1f526b85337d6a1/coverage-7.8.0-cp312-cp312-manylinux_2_5_i686.manylinux1_i686.manylinux_2_17_i686.manylinux2014_i686.whl", hash = "sha256:0915742f4c82208ebf47a2b154a5334155ed9ef9fe6190674b8a46c2fb89cb05", size = 242885, upload_time = "2025-03-30T20:35:35.354Z" },
    { url = "https://files.pythonhosted.org/packages/10/e0/dc8355f992b6cc2f9dcd5ef6242b62a3f73264893bc09fbb08bfcab18eb4/coverage-7.8.0-cp312-cp312-manylinux_2_5_x86_64.manylinux1_x86_64.manylinux_2_17_x86_64.manylinux2014_x86_64.whl", hash = "sha256:8a40fcf208e021eb14b0fac6bdb045c0e0cab53105f93ba0d03fd934c956143a", size = 245142, upload_time = "2025-03-30T20:35:37.121Z" },
    { url = "https://files.pythonhosted.org/packages/43/1b/33e313b22cf50f652becb94c6e7dae25d8f02e52e44db37a82de9ac357e8/coverage-7.8.0-cp312-cp312-musllinux_1_2_aarch64.whl", hash = "sha256:a1f406a8e0995d654b2ad87c62caf6befa767885301f3b8f6f73e6f3c31ec3a6", size = 244906, upload_time = "2025-03-30T20:35:39.07Z" },
    { url = "https://files.pythonhosted.org/packages/05/08/c0a8048e942e7f918764ccc99503e2bccffba1c42568693ce6955860365e/coverage-7.8.0-cp312-cp312-musllinux_1_2_i686.whl", hash = "sha256:77af0f6447a582fdc7de5e06fa3757a3ef87769fbb0fdbdeba78c23049140a47", size = 243124, upload_time = "2025-03-30T20:35:40.598Z" },
    { url = "https://files.pythonhosted.org/packages/5b/62/ea625b30623083c2aad645c9a6288ad9fc83d570f9adb913a2abdba562dd/coverage-7.8.0-cp312-cp312-musllinux_1_2_x86_64.whl", hash = "sha256:f2d32f95922927186c6dbc8bc60df0d186b6edb828d299ab10898ef3f40052fe", size = 244317, upload_time = "2025-03-30T20:35:42.204Z" },
    { url = "https://files.pythonhosted.org/packages/62/cb/3871f13ee1130a6c8f020e2f71d9ed269e1e2124aa3374d2180ee451cee9/coverage-7.8.0-cp312-cp312-win32.whl", hash = "sha256:769773614e676f9d8e8a0980dd7740f09a6ea386d0f383db6821df07d0f08545", size = 214170, upload_time = "2025-03-30T20:35:44.216Z" },
    { url = "https://files.pythonhosted.org/packages/88/26/69fe1193ab0bfa1eb7a7c0149a066123611baba029ebb448500abd8143f9/coverage-7.8.0-cp312-cp312-win_amd64.whl", hash = "sha256:e5d2b9be5b0693cf21eb4ce0ec8d211efb43966f6657807f6859aab3814f946b", size = 214969, upload_time = "2025-03-30T20:35:45.797Z" },
    { url = "https://files.pythonhosted.org/packages/f3/21/87e9b97b568e223f3438d93072479c2f36cc9b3f6b9f7094b9d50232acc0/coverage-7.8.0-cp313-cp313-macosx_10_13_x86_64.whl", hash = "sha256:5ac46d0c2dd5820ce93943a501ac5f6548ea81594777ca585bf002aa8854cacd", size = 211708, upload_time = "2025-03-30T20:35:47.417Z" },
    { url = "https://files.pythonhosted.org/packages/75/be/882d08b28a0d19c9c4c2e8a1c6ebe1f79c9c839eb46d4fca3bd3b34562b9/coverage-7.8.0-cp313-cp313-macosx_11_0_arm64.whl", hash = "sha256:771eb7587a0563ca5bb6f622b9ed7f9d07bd08900f7589b4febff05f469bea00", size = 211981, upload_time = "2025-03-30T20:35:49.002Z" },
    { url = "https://files.pythonhosted.org/packages/7a/1d/ce99612ebd58082fbe3f8c66f6d8d5694976c76a0d474503fa70633ec77f/coverage-7.8.0-cp313-cp313-manylinux_2_17_aarch64.manylinux2014_aarch64.whl", hash = "sha256:42421e04069fb2cbcbca5a696c4050b84a43b05392679d4068acbe65449b5c64", size = 245495, upload_time = "2025-03-30T20:35:51.073Z" },
    { url = "https://files.pythonhosted.org/packages/dc/8d/6115abe97df98db6b2bd76aae395fcc941d039a7acd25f741312ced9a78f/coverage-7.8.0-cp313-cp313-manylinux_2_5_i686.manylinux1_i686.manylinux_2_17_i686.manylinux2014_i686.whl", hash = "sha256:554fec1199d93ab30adaa751db68acec2b41c5602ac944bb19187cb9a41a8067", size = 242538, upload_time = "2025-03-30T20:35:52.941Z" },
    { url = "https://files.pythonhosted.org/packages/cb/74/2f8cc196643b15bc096d60e073691dadb3dca48418f08bc78dd6e899383e/coverage-7.8.0-cp313-cp313-manylinux_2_5_x86_64.manylinux1_x86_64.manylinux_2_17_x86_64.manylinux2014_x86_64.whl", hash = "sha256:5aaeb00761f985007b38cf463b1d160a14a22c34eb3f6a39d9ad6fc27cb73008", size = 244561, upload_time = "2025-03-30T20:35:54.658Z" },
    { url = "https://files.pythonhosted.org/packages/22/70/c10c77cd77970ac965734fe3419f2c98665f6e982744a9bfb0e749d298f4/coverage-7.8.0-cp313-cp313-musllinux_1_2_aarch64.whl", hash = "sha256:581a40c7b94921fffd6457ffe532259813fc68eb2bdda60fa8cc343414ce3733", size = 244633, upload_time = "2025-03-30T20:35:56.221Z" },
    { url = "https://files.pythonhosted.org/packages/38/5a/4f7569d946a07c952688debee18c2bb9ab24f88027e3d71fd25dbc2f9dca/coverage-7.8.0-cp313-cp313-musllinux_1_2_i686.whl", hash = "sha256:f319bae0321bc838e205bf9e5bc28f0a3165f30c203b610f17ab5552cff90323", size = 242712, upload_time = "2025-03-30T20:35:57.801Z" },
    { url = "https://files.pythonhosted.org/packages/bb/a1/03a43b33f50475a632a91ea8c127f7e35e53786dbe6781c25f19fd5a65f8/coverage-7.8.0-cp313-cp313-musllinux_1_2_x86_64.whl", hash = "sha256:04bfec25a8ef1c5f41f5e7e5c842f6b615599ca8ba8391ec33a9290d9d2db3a3", size = 244000, upload_time = "2025-03-30T20:35:59.378Z" },
    { url = "https://files.pythonhosted.org/packages/6a/89/ab6c43b1788a3128e4d1b7b54214548dcad75a621f9d277b14d16a80d8a1/coverage-7.8.0-cp313-cp313-win32.whl", hash = "sha256:dd19608788b50eed889e13a5d71d832edc34fc9dfce606f66e8f9f917eef910d", size = 214195, upload_time = "2025-03-30T20:36:01.005Z" },
    { url = "https://files.pythonhosted.org/packages/12/12/6bf5f9a8b063d116bac536a7fb594fc35cb04981654cccb4bbfea5dcdfa0/coverage-7.8.0-cp313-cp313-win_amd64.whl", hash = "sha256:a9abbccd778d98e9c7e85038e35e91e67f5b520776781d9a1e2ee9d400869487", size = 214998, upload_time = "2025-03-30T20:36:03.006Z" },
    { url = "https://files.pythonhosted.org/packages/2a/e6/1e9df74ef7a1c983a9c7443dac8aac37a46f1939ae3499424622e72a6f78/coverage-7.8.0-cp313-cp313t-macosx_10_13_x86_64.whl", hash = "sha256:18c5ae6d061ad5b3e7eef4363fb27a0576012a7447af48be6c75b88494c6cf25", size = 212541, upload_time = "2025-03-30T20:36:04.638Z" },
    { url = "https://files.pythonhosted.org/packages/04/51/c32174edb7ee49744e2e81c4b1414ac9df3dacfcb5b5f273b7f285ad43f6/coverage-7.8.0-cp313-cp313t-macosx_11_0_arm64.whl", hash = "sha256:95aa6ae391a22bbbce1b77ddac846c98c5473de0372ba5c463480043a07bff42", size = 212767, upload_time = "2025-03-30T20:36:06.503Z" },
    { url = "https://files.pythonhosted.org/packages/e9/8f/f454cbdb5212f13f29d4a7983db69169f1937e869a5142bce983ded52162/coverage-7.8.0-cp313-cp313t-manylinux_2_17_aarch64.manylinux2014_aarch64.whl", hash = "sha256:e013b07ba1c748dacc2a80e69a46286ff145935f260eb8c72df7185bf048f502", size = 256997, upload_time = "2025-03-30T20:36:08.137Z" },
    { url = "https://files.pythonhosted.org/packages/e6/74/2bf9e78b321216d6ee90a81e5c22f912fc428442c830c4077b4a071db66f/coverage-7.8.0-cp313-cp313t-manylinux_2_5_i686.manylinux1_i686.manylinux_2_17_i686.manylinux2014_i686.whl", hash = "sha256:d766a4f0e5aa1ba056ec3496243150698dc0481902e2b8559314368717be82b1", size = 252708, upload_time = "2025-03-30T20:36:09.781Z" },
    { url = "https://files.pythonhosted.org/packages/92/4d/50d7eb1e9a6062bee6e2f92e78b0998848a972e9afad349b6cdde6fa9e32/coverage-7.8.0-cp313-cp313t-manylinux_2_5_x86_64.manylinux1_x86_64.manylinux_2_17_x86_64.manylinux2014_x86_64.whl", hash = "sha256:ad80e6b4a0c3cb6f10f29ae4c60e991f424e6b14219d46f1e7d442b938ee68a4", size = 255046, upload_time = "2025-03-30T20:36:11.409Z" },
    { url = "https://files.pythonhosted.org/packages/40/9e/71fb4e7402a07c4198ab44fc564d09d7d0ffca46a9fb7b0a7b929e7641bd/coverage-7.8.0-cp313-cp313t-musllinux_1_2_aarch64.whl", hash = "sha256:b87eb6fc9e1bb8f98892a2458781348fa37e6925f35bb6ceb9d4afd54ba36c73", size = 256139, upload_time = "2025-03-30T20:36:13.86Z" },
    { url = "https://files.pythonhosted.org/packages/49/1a/78d37f7a42b5beff027e807c2843185961fdae7fe23aad5a4837c93f9d25/coverage-7.8.0-cp313-cp313t-musllinux_1_2_i686.whl", hash = "sha256:d1ba00ae33be84066cfbe7361d4e04dec78445b2b88bdb734d0d1cbab916025a", size = 254307, upload_time = "2025-03-30T20:36:16.074Z" },
    { url = "https://files.pythonhosted.org/packages/58/e9/8fb8e0ff6bef5e170ee19d59ca694f9001b2ec085dc99b4f65c128bb3f9a/coverage-7.8.0-cp313-cp313t-musllinux_1_2_x86_64.whl", hash = "sha256:f3c38e4e5ccbdc9198aecc766cedbb134b2d89bf64533973678dfcf07effd883", size = 255116, upload_time = "2025-03-30T20:36:18.033Z" },
    { url = "https://files.pythonhosted.org/packages/56/b0/d968ecdbe6fe0a863de7169bbe9e8a476868959f3af24981f6a10d2b6924/coverage-7.8.0-cp313-cp313t-win32.whl", hash = "sha256:379fe315e206b14e21db5240f89dc0774bdd3e25c3c58c2c733c99eca96f1ada", size = 214909, upload_time = "2025-03-30T20:36:19.644Z" },
    { url = "https://files.pythonhosted.org/packages/87/e9/d6b7ef9fecf42dfb418d93544af47c940aa83056c49e6021a564aafbc91f/coverage-7.8.0-cp313-cp313t-win_amd64.whl", hash = "sha256:2e4b6b87bb0c846a9315e3ab4be2d52fac905100565f4b92f02c445c8799e257", size = 216068, upload_time = "2025-03-30T20:36:21.282Z" },
    { url = "https://files.pythonhosted.org/packages/c4/f1/1da77bb4c920aa30e82fa9b6ea065da3467977c2e5e032e38e66f1c57ffd/coverage-7.8.0-pp39.pp310.pp311-none-any.whl", hash = "sha256:b8194fb8e50d556d5849753de991d390c5a1edeeba50f68e3a9253fbd8bf8ccd", size = 203443, upload_time = "2025-03-30T20:36:41.959Z" },
    { url = "https://files.pythonhosted.org/packages/59/f1/4da7717f0063a222db253e7121bd6a56f6fb1ba439dcc36659088793347c/coverage-7.8.0-py3-none-any.whl", hash = "sha256:dbf364b4c5e7bae9250528167dfe40219b62e2d573c854d74be213e1e52069f7", size = 203435, upload_time = "2025-03-30T20:36:43.61Z" },
]

[package.optional-dependencies]
toml = [
    { name = "tomli", marker = "python_full_version <= '3.11'" },
]

[[package]]
name = "deprecated"
version = "1.2.18"
source = { registry = "https://pypi.org/simple" }
dependencies = [
    { name = "wrapt" },
]
sdist = { url = "https://files.pythonhosted.org/packages/98/97/06afe62762c9a8a86af0cfb7bfdab22a43ad17138b07af5b1a58442690a2/deprecated-1.2.18.tar.gz", hash = "sha256:422b6f6d859da6f2ef57857761bfb392480502a64c3028ca9bbe86085d72115d", size = 2928744, upload_time = "2025-01-27T10:46:25.7Z" }
wheels = [
    { url = "https://files.pythonhosted.org/packages/6e/c6/ac0b6c1e2d138f1002bcf799d330bd6d85084fece321e662a14223794041/Deprecated-1.2.18-py2.py3-none-any.whl", hash = "sha256:bd5011788200372a32418f888e326a09ff80d0214bd961147cfed01b5c018eec", size = 9998, upload_time = "2025-01-27T10:46:09.186Z" },
]

[[package]]
name = "distlib"
version = "0.3.9"
source = { registry = "https://pypi.org/simple" }
sdist = { url = "https://files.pythonhosted.org/packages/0d/dd/1bec4c5ddb504ca60fc29472f3d27e8d4da1257a854e1d96742f15c1d02d/distlib-0.3.9.tar.gz", hash = "sha256:a60f20dea646b8a33f3e7772f74dc0b2d0772d2837ee1342a00645c81edf9403", size = 613923, upload_time = "2024-10-09T18:35:47.551Z" }
wheels = [
    { url = "https://files.pythonhosted.org/packages/91/a1/cf2472db20f7ce4a6be1253a81cfdf85ad9c7885ffbed7047fb72c24cf87/distlib-0.3.9-py2.py3-none-any.whl", hash = "sha256:47f8c22fd27c27e25a65601af709b38e4f0a45ea4fc2e710f65755fa8caaaf87", size = 468973, upload_time = "2024-10-09T18:35:44.272Z" },
]

[[package]]
name = "distro"
version = "1.9.0"
source = { registry = "https://pypi.org/simple" }
sdist = { url = "https://files.pythonhosted.org/packages/fc/f8/98eea607f65de6527f8a2e8885fc8015d3e6f5775df186e443e0964a11c3/distro-1.9.0.tar.gz", hash = "sha256:2fa77c6fd8940f116ee1d6b94a2f90b13b5ea8d019b98bc8bafdcabcdd9bdbed", size = 60722, upload_time = "2023-12-24T09:54:32.31Z" }
wheels = [
    { url = "https://files.pythonhosted.org/packages/12/b3/231ffd4ab1fc9d679809f356cebee130ac7daa00d6d6f3206dd4fd137e9e/distro-1.9.0-py3-none-any.whl", hash = "sha256:7bffd925d65168f85027d8da9af6bddab658135b840670a223589bc0c8ef02b2", size = 20277, upload_time = "2023-12-24T09:54:30.421Z" },
]

[[package]]
name = "exceptiongroup"
version = "1.2.2"
source = { registry = "https://pypi.org/simple" }
sdist = { url = "https://files.pythonhosted.org/packages/09/35/2495c4ac46b980e4ca1f6ad6db102322ef3ad2410b79fdde159a4b0f3b92/exceptiongroup-1.2.2.tar.gz", hash = "sha256:47c2edf7c6738fafb49fd34290706d1a1a2f4d1c6df275526b62cbb4aa5393cc", size = 28883, upload_time = "2024-07-12T22:26:00.161Z" }
wheels = [
    { url = "https://files.pythonhosted.org/packages/02/cc/b7e31358aac6ed1ef2bb790a9746ac2c69bcb3c8588b41616914eb106eaf/exceptiongroup-1.2.2-py3-none-any.whl", hash = "sha256:3111b9d131c238bec2f8f516e123e14ba243563fb135d3fe885990585aa7795b", size = 16453, upload_time = "2024-07-12T22:25:58.476Z" },
]

[[package]]
name = "fast-agent-mcp"
version = "0.2.18"
source = { editable = "." }
dependencies = [
    { name = "a2a-types" },
    { name = "aiohttp" },
    { name = "anthropic" },
    { name = "fastapi" },
    { name = "mcp" },
    { name = "openai" },
    { name = "opentelemetry-distro" },
    { name = "opentelemetry-exporter-otlp-proto-http" },
    { name = "opentelemetry-instrumentation-anthropic" },
    { name = "opentelemetry-instrumentation-openai" },
    { name = "prompt-toolkit" },
    { name = "pydantic" },
    { name = "pydantic-settings" },
    { name = "pyyaml" },
    { name = "rich" },
    { name = "typer" },
]

[package.optional-dependencies]
dev = [
    { name = "anthropic" },
    { name = "pre-commit" },
    { name = "pydantic" },
    { name = "pytest" },
    { name = "pytest-asyncio" },
    { name = "pytest-cov" },
    { name = "pyyaml" },
    { name = "ruff" },
    { name = "tomli" },
]
openai = [
    { name = "openai" },
]

[package.dev-dependencies]
dev = [
    { name = "anthropic" },
    { name = "pre-commit" },
    { name = "pydantic" },
    { name = "pytest" },
    { name = "pytest-asyncio" },
    { name = "pytest-cov" },
    { name = "pyyaml" },
    { name = "ruff" },
    { name = "tomli" },
]

[package.metadata]
requires-dist = [
    { name = "a2a-types", specifier = ">=0.1.0" },
    { name = "aiohttp", specifier = ">=3.11.13" },
    { name = "anthropic", specifier = ">=0.49.0" },
    { name = "anthropic", marker = "extra == 'dev'", specifier = ">=0.42.0" },
    { name = "fastapi", specifier = ">=0.115.6" },
    { name = "mcp", specifier = "==1.6.0" },
    { name = "openai", specifier = ">=1.63.2" },
    { name = "openai", marker = "extra == 'openai'", specifier = ">=1.58.1" },
    { name = "opentelemetry-distro", specifier = ">=0.50b0" },
    { name = "opentelemetry-exporter-otlp-proto-http", specifier = ">=1.29.0" },
    { name = "opentelemetry-instrumentation-anthropic", specifier = ">=0.39.3" },
    { name = "opentelemetry-instrumentation-openai", specifier = ">=0.39.3" },
    { name = "pre-commit", marker = "extra == 'dev'", specifier = ">=4.0.1" },
    { name = "prompt-toolkit", specifier = ">=3.0.50" },
    { name = "pydantic", specifier = ">=2.10.4" },
    { name = "pydantic", marker = "extra == 'dev'", specifier = ">=2.10.4" },
    { name = "pydantic-settings", specifier = ">=2.7.0" },
    { name = "pytest", marker = "extra == 'dev'", specifier = ">=7.4.0" },
    { name = "pytest-asyncio", marker = "extra == 'dev'", specifier = ">=0.21.1" },
    { name = "pytest-cov", marker = "extra == 'dev'" },
    { name = "pyyaml", specifier = ">=6.0.2" },
    { name = "pyyaml", marker = "extra == 'dev'", specifier = ">=6.0.2" },
    { name = "rich", specifier = ">=13.9.4" },
    { name = "ruff", marker = "extra == 'dev'", specifier = ">=0.8.4" },
    { name = "tomli", marker = "extra == 'dev'", specifier = ">=2.2.1" },
    { name = "typer", specifier = ">=0.15.1" },
]
provides-extras = ["openai", "dev"]

[package.metadata.requires-dev]
dev = [
    { name = "anthropic", specifier = ">=0.49.0" },
    { name = "pre-commit", specifier = ">=4.0.1" },
    { name = "pydantic", specifier = ">=2.10.4" },
    { name = "pytest", specifier = ">=7.4.0" },
    { name = "pytest-asyncio", specifier = ">=0.21.1" },
    { name = "pytest-cov", specifier = ">=6.1.1" },
    { name = "pyyaml", specifier = ">=6.0.2" },
    { name = "ruff", specifier = ">=0.8.4" },
    { name = "tomli", specifier = ">=2.2.1" },
]

[[package]]
name = "fastapi"
version = "0.115.12"
source = { registry = "https://pypi.org/simple" }
dependencies = [
    { name = "pydantic" },
    { name = "starlette" },
    { name = "typing-extensions" },
]
sdist = { url = "https://files.pythonhosted.org/packages/f4/55/ae499352d82338331ca1e28c7f4a63bfd09479b16395dce38cf50a39e2c2/fastapi-0.115.12.tar.gz", hash = "sha256:1e2c2a2646905f9e83d32f04a3f86aff4a286669c6c950ca95b5fd68c2602681", size = 295236, upload_time = "2025-03-23T22:55:43.822Z" }
wheels = [
    { url = "https://files.pythonhosted.org/packages/50/b3/b51f09c2ba432a576fe63758bddc81f78f0c6309d9e5c10d194313bf021e/fastapi-0.115.12-py3-none-any.whl", hash = "sha256:e94613d6c05e27be7ffebdd6ea5f388112e5e430c8f7d6494a9d1d88d43e814d", size = 95164, upload_time = "2025-03-23T22:55:42.101Z" },
]

[[package]]
name = "filelock"
version = "3.18.0"
source = { registry = "https://pypi.org/simple" }
sdist = { url = "https://files.pythonhosted.org/packages/0a/10/c23352565a6544bdc5353e0b15fc1c563352101f30e24bf500207a54df9a/filelock-3.18.0.tar.gz", hash = "sha256:adbc88eabb99d2fec8c9c1b229b171f18afa655400173ddc653d5d01501fb9f2", size = 18075, upload_time = "2025-03-14T07:11:40.47Z" }
wheels = [
    { url = "https://files.pythonhosted.org/packages/4d/36/2a115987e2d8c300a974597416d9de88f2444426de9571f4b59b2cca3acc/filelock-3.18.0-py3-none-any.whl", hash = "sha256:c401f4f8377c4464e6db25fff06205fd89bdd83b65eb0488ed1b160f780e21de", size = 16215, upload_time = "2025-03-14T07:11:39.145Z" },
]

[[package]]
name = "frozenlist"
version = "1.5.0"
source = { registry = "https://pypi.org/simple" }
sdist = { url = "https://files.pythonhosted.org/packages/8f/ed/0f4cec13a93c02c47ec32d81d11c0c1efbadf4a471e3f3ce7cad366cbbd3/frozenlist-1.5.0.tar.gz", hash = "sha256:81d5af29e61b9c8348e876d442253723928dce6433e0e76cd925cd83f1b4b817", size = 39930, upload_time = "2024-10-23T09:48:29.903Z" }
wheels = [
    { url = "https://files.pythonhosted.org/packages/54/79/29d44c4af36b2b240725dce566b20f63f9b36ef267aaaa64ee7466f4f2f8/frozenlist-1.5.0-cp310-cp310-macosx_10_9_universal2.whl", hash = "sha256:5b6a66c18b5b9dd261ca98dffcb826a525334b2f29e7caa54e182255c5f6a65a", size = 94451, upload_time = "2024-10-23T09:46:20.558Z" },
    { url = "https://files.pythonhosted.org/packages/47/47/0c999aeace6ead8a44441b4f4173e2261b18219e4ad1fe9a479871ca02fc/frozenlist-1.5.0-cp310-cp310-macosx_10_9_x86_64.whl", hash = "sha256:d1b3eb7b05ea246510b43a7e53ed1653e55c2121019a97e60cad7efb881a97bb", size = 54301, upload_time = "2024-10-23T09:46:21.759Z" },
    { url = "https://files.pythonhosted.org/packages/8d/60/107a38c1e54176d12e06e9d4b5d755b677d71d1219217cee063911b1384f/frozenlist-1.5.0-cp310-cp310-macosx_11_0_arm64.whl", hash = "sha256:15538c0cbf0e4fa11d1e3a71f823524b0c46299aed6e10ebb4c2089abd8c3bec", size = 52213, upload_time = "2024-10-23T09:46:22.993Z" },
    { url = "https://files.pythonhosted.org/packages/17/62/594a6829ac5679c25755362a9dc93486a8a45241394564309641425d3ff6/frozenlist-1.5.0-cp310-cp310-manylinux_2_17_aarch64.manylinux2014_aarch64.whl", hash = "sha256:e79225373c317ff1e35f210dd5f1344ff31066ba8067c307ab60254cd3a78ad5", size = 240946, upload_time = "2024-10-23T09:46:24.661Z" },
    { url = "https://files.pythonhosted.org/packages/7e/75/6c8419d8f92c80dd0ee3f63bdde2702ce6398b0ac8410ff459f9b6f2f9cb/frozenlist-1.5.0-cp310-cp310-manylinux_2_17_ppc64le.manylinux2014_ppc64le.whl", hash = "sha256:9272fa73ca71266702c4c3e2d4a28553ea03418e591e377a03b8e3659d94fa76", size = 264608, upload_time = "2024-10-23T09:46:26.017Z" },
    { url = "https://files.pythonhosted.org/packages/88/3e/82a6f0b84bc6fb7e0be240e52863c6d4ab6098cd62e4f5b972cd31e002e8/frozenlist-1.5.0-cp310-cp310-manylinux_2_17_s390x.manylinux2014_s390x.whl", hash = "sha256:498524025a5b8ba81695761d78c8dd7382ac0b052f34e66939c42df860b8ff17", size = 261361, upload_time = "2024-10-23T09:46:27.787Z" },
    { url = "https://files.pythonhosted.org/packages/fd/85/14e5f9ccac1b64ff2f10c927b3ffdf88772aea875882406f9ba0cec8ad84/frozenlist-1.5.0-cp310-cp310-manylinux_2_5_i686.manylinux1_i686.manylinux_2_17_i686.manylinux2014_i686.whl", hash = "sha256:92b5278ed9d50fe610185ecd23c55d8b307d75ca18e94c0e7de328089ac5dcba", size = 231649, upload_time = "2024-10-23T09:46:28.992Z" },
    { url = "https://files.pythonhosted.org/packages/ee/59/928322800306f6529d1852323014ee9008551e9bb027cc38d276cbc0b0e7/frozenlist-1.5.0-cp310-cp310-manylinux_2_5_x86_64.manylinux1_x86_64.manylinux_2_17_x86_64.manylinux2014_x86_64.whl", hash = "sha256:7f3c8c1dacd037df16e85227bac13cca58c30da836c6f936ba1df0c05d046d8d", size = 241853, upload_time = "2024-10-23T09:46:30.211Z" },
    { url = "https://files.pythonhosted.org/packages/7d/bd/e01fa4f146a6f6c18c5d34cab8abdc4013774a26c4ff851128cd1bd3008e/frozenlist-1.5.0-cp310-cp310-musllinux_1_2_aarch64.whl", hash = "sha256:f2ac49a9bedb996086057b75bf93538240538c6d9b38e57c82d51f75a73409d2", size = 243652, upload_time = "2024-10-23T09:46:31.758Z" },
    { url = "https://files.pythonhosted.org/packages/a5/bd/e4771fd18a8ec6757033f0fa903e447aecc3fbba54e3630397b61596acf0/frozenlist-1.5.0-cp310-cp310-musllinux_1_2_i686.whl", hash = "sha256:e66cc454f97053b79c2ab09c17fbe3c825ea6b4de20baf1be28919460dd7877f", size = 241734, upload_time = "2024-10-23T09:46:33.044Z" },
    { url = "https://files.pythonhosted.org/packages/21/13/c83821fa5544af4f60c5d3a65d054af3213c26b14d3f5f48e43e5fb48556/frozenlist-1.5.0-cp310-cp310-musllinux_1_2_ppc64le.whl", hash = "sha256:5a3ba5f9a0dfed20337d3e966dc359784c9f96503674c2faf015f7fe8e96798c", size = 260959, upload_time = "2024-10-23T09:46:34.916Z" },
    { url = "https://files.pythonhosted.org/packages/71/f3/1f91c9a9bf7ed0e8edcf52698d23f3c211d8d00291a53c9f115ceb977ab1/frozenlist-1.5.0-cp310-cp310-musllinux_1_2_s390x.whl", hash = "sha256:6321899477db90bdeb9299ac3627a6a53c7399c8cd58d25da094007402b039ab", size = 262706, upload_time = "2024-10-23T09:46:36.159Z" },
    { url = "https://files.pythonhosted.org/packages/4c/22/4a256fdf5d9bcb3ae32622c796ee5ff9451b3a13a68cfe3f68e2c95588ce/frozenlist-1.5.0-cp310-cp310-musllinux_1_2_x86_64.whl", hash = "sha256:76e4753701248476e6286f2ef492af900ea67d9706a0155335a40ea21bf3b2f5", size = 250401, upload_time = "2024-10-23T09:46:37.327Z" },
    { url = "https://files.pythonhosted.org/packages/af/89/c48ebe1f7991bd2be6d5f4ed202d94960c01b3017a03d6954dd5fa9ea1e8/frozenlist-1.5.0-cp310-cp310-win32.whl", hash = "sha256:977701c081c0241d0955c9586ffdd9ce44f7a7795df39b9151cd9a6fd0ce4cfb", size = 45498, upload_time = "2024-10-23T09:46:38.552Z" },
    { url = "https://files.pythonhosted.org/packages/28/2f/cc27d5f43e023d21fe5c19538e08894db3d7e081cbf582ad5ed366c24446/frozenlist-1.5.0-cp310-cp310-win_amd64.whl", hash = "sha256:189f03b53e64144f90990d29a27ec4f7997d91ed3d01b51fa39d2dbe77540fd4", size = 51622, upload_time = "2024-10-23T09:46:39.513Z" },
    { url = "https://files.pythonhosted.org/packages/79/43/0bed28bf5eb1c9e4301003b74453b8e7aa85fb293b31dde352aac528dafc/frozenlist-1.5.0-cp311-cp311-macosx_10_9_universal2.whl", hash = "sha256:fd74520371c3c4175142d02a976aee0b4cb4a7cc912a60586ffd8d5929979b30", size = 94987, upload_time = "2024-10-23T09:46:40.487Z" },
    { url = "https://files.pythonhosted.org/packages/bb/bf/b74e38f09a246e8abbe1e90eb65787ed745ccab6eaa58b9c9308e052323d/frozenlist-1.5.0-cp311-cp311-macosx_10_9_x86_64.whl", hash = "sha256:2f3f7a0fbc219fb4455264cae4d9f01ad41ae6ee8524500f381de64ffaa077d5", size = 54584, upload_time = "2024-10-23T09:46:41.463Z" },
    { url = "https://files.pythonhosted.org/packages/2c/31/ab01375682f14f7613a1ade30149f684c84f9b8823a4391ed950c8285656/frozenlist-1.5.0-cp311-cp311-macosx_11_0_arm64.whl", hash = "sha256:f47c9c9028f55a04ac254346e92977bf0f166c483c74b4232bee19a6697e4778", size = 52499, upload_time = "2024-10-23T09:46:42.451Z" },
    { url = "https://files.pythonhosted.org/packages/98/a8/d0ac0b9276e1404f58fec3ab6e90a4f76b778a49373ccaf6a563f100dfbc/frozenlist-1.5.0-cp311-cp311-manylinux_2_17_aarch64.manylinux2014_aarch64.whl", hash = "sha256:0996c66760924da6e88922756d99b47512a71cfd45215f3570bf1e0b694c206a", size = 276357, upload_time = "2024-10-23T09:46:44.166Z" },
    { url = "https://files.pythonhosted.org/packages/ad/c9/c7761084fa822f07dac38ac29f841d4587570dd211e2262544aa0b791d21/frozenlist-1.5.0-cp311-cp311-manylinux_2_17_ppc64le.manylinux2014_ppc64le.whl", hash = "sha256:a2fe128eb4edeabe11896cb6af88fca5346059f6c8d807e3b910069f39157869", size = 287516, upload_time = "2024-10-23T09:46:45.369Z" },
    { url = "https://files.pythonhosted.org/packages/a1/ff/cd7479e703c39df7bdab431798cef89dc75010d8aa0ca2514c5b9321db27/frozenlist-1.5.0-cp311-cp311-manylinux_2_17_s390x.manylinux2014_s390x.whl", hash = "sha256:1a8ea951bbb6cacd492e3948b8da8c502a3f814f5d20935aae74b5df2b19cf3d", size = 283131, upload_time = "2024-10-23T09:46:46.654Z" },
    { url = "https://files.pythonhosted.org/packages/59/a0/370941beb47d237eca4fbf27e4e91389fd68699e6f4b0ebcc95da463835b/frozenlist-1.5.0-cp311-cp311-manylinux_2_5_i686.manylinux1_i686.manylinux_2_17_i686.manylinux2014_i686.whl", hash = "sha256:de537c11e4aa01d37db0d403b57bd6f0546e71a82347a97c6a9f0dcc532b3a45", size = 261320, upload_time = "2024-10-23T09:46:47.825Z" },
    { url = "https://files.pythonhosted.org/packages/b8/5f/c10123e8d64867bc9b4f2f510a32042a306ff5fcd7e2e09e5ae5100ee333/frozenlist-1.5.0-cp311-cp311-manylinux_2_5_x86_64.manylinux1_x86_64.manylinux_2_17_x86_64.manylinux2014_x86_64.whl", hash = "sha256:9c2623347b933fcb9095841f1cc5d4ff0b278addd743e0e966cb3d460278840d", size = 274877, upload_time = "2024-10-23T09:46:48.989Z" },
    { url = "https://files.pythonhosted.org/packages/fa/79/38c505601ae29d4348f21706c5d89755ceded02a745016ba2f58bd5f1ea6/frozenlist-1.5.0-cp311-cp311-musllinux_1_2_aarch64.whl", hash = "sha256:cee6798eaf8b1416ef6909b06f7dc04b60755206bddc599f52232606e18179d3", size = 269592, upload_time = "2024-10-23T09:46:50.235Z" },
    { url = "https://files.pythonhosted.org/packages/19/e2/39f3a53191b8204ba9f0bb574b926b73dd2efba2a2b9d2d730517e8f7622/frozenlist-1.5.0-cp311-cp311-musllinux_1_2_i686.whl", hash = "sha256:f5f9da7f5dbc00a604fe74aa02ae7c98bcede8a3b8b9666f9f86fc13993bc71a", size = 265934, upload_time = "2024-10-23T09:46:51.829Z" },
    { url = "https://files.pythonhosted.org/packages/d5/c9/3075eb7f7f3a91f1a6b00284af4de0a65a9ae47084930916f5528144c9dd/frozenlist-1.5.0-cp311-cp311-musllinux_1_2_ppc64le.whl", hash = "sha256:90646abbc7a5d5c7c19461d2e3eeb76eb0b204919e6ece342feb6032c9325ae9", size = 283859, upload_time = "2024-10-23T09:46:52.947Z" },
    { url = "https://files.pythonhosted.org/packages/05/f5/549f44d314c29408b962fa2b0e69a1a67c59379fb143b92a0a065ffd1f0f/frozenlist-1.5.0-cp311-cp311-musllinux_1_2_s390x.whl", hash = "sha256:bdac3c7d9b705d253b2ce370fde941836a5f8b3c5c2b8fd70940a3ea3af7f4f2", size = 287560, upload_time = "2024-10-23T09:46:54.162Z" },
    { url = "https://files.pythonhosted.org/packages/9d/f8/cb09b3c24a3eac02c4c07a9558e11e9e244fb02bf62c85ac2106d1eb0c0b/frozenlist-1.5.0-cp311-cp311-musllinux_1_2_x86_64.whl", hash = "sha256:03d33c2ddbc1816237a67f66336616416e2bbb6beb306e5f890f2eb22b959cdf", size = 277150, upload_time = "2024-10-23T09:46:55.361Z" },
    { url = "https://files.pythonhosted.org/packages/37/48/38c2db3f54d1501e692d6fe058f45b6ad1b358d82cd19436efab80cfc965/frozenlist-1.5.0-cp311-cp311-win32.whl", hash = "sha256:237f6b23ee0f44066219dae14c70ae38a63f0440ce6750f868ee08775073f942", size = 45244, upload_time = "2024-10-23T09:46:56.578Z" },
    { url = "https://files.pythonhosted.org/packages/ca/8c/2ddffeb8b60a4bce3b196c32fcc30d8830d4615e7b492ec2071da801b8ad/frozenlist-1.5.0-cp311-cp311-win_amd64.whl", hash = "sha256:0cc974cc93d32c42e7b0f6cf242a6bd941c57c61b618e78b6c0a96cb72788c1d", size = 51634, upload_time = "2024-10-23T09:46:57.6Z" },
    { url = "https://files.pythonhosted.org/packages/79/73/fa6d1a96ab7fd6e6d1c3500700963eab46813847f01ef0ccbaa726181dd5/frozenlist-1.5.0-cp312-cp312-macosx_10_13_universal2.whl", hash = "sha256:31115ba75889723431aa9a4e77d5f398f5cf976eea3bdf61749731f62d4a4a21", size = 94026, upload_time = "2024-10-23T09:46:58.601Z" },
    { url = "https://files.pythonhosted.org/packages/ab/04/ea8bf62c8868b8eada363f20ff1b647cf2e93377a7b284d36062d21d81d1/frozenlist-1.5.0-cp312-cp312-macosx_10_13_x86_64.whl", hash = "sha256:7437601c4d89d070eac8323f121fcf25f88674627505334654fd027b091db09d", size = 54150, upload_time = "2024-10-23T09:46:59.608Z" },
    { url = "https://files.pythonhosted.org/packages/d0/9a/8e479b482a6f2070b26bda572c5e6889bb3ba48977e81beea35b5ae13ece/frozenlist-1.5.0-cp312-cp312-macosx_11_0_arm64.whl", hash = "sha256:7948140d9f8ece1745be806f2bfdf390127cf1a763b925c4a805c603df5e697e", size = 51927, upload_time = "2024-10-23T09:47:00.625Z" },
    { url = "https://files.pythonhosted.org/packages/e3/12/2aad87deb08a4e7ccfb33600871bbe8f0e08cb6d8224371387f3303654d7/frozenlist-1.5.0-cp312-cp312-manylinux_2_17_aarch64.manylinux2014_aarch64.whl", hash = "sha256:feeb64bc9bcc6b45c6311c9e9b99406660a9c05ca8a5b30d14a78555088b0b3a", size = 282647, upload_time = "2024-10-23T09:47:01.992Z" },
    { url = "https://files.pythonhosted.org/packages/77/f2/07f06b05d8a427ea0060a9cef6e63405ea9e0d761846b95ef3fb3be57111/frozenlist-1.5.0-cp312-cp312-manylinux_2_17_ppc64le.manylinux2014_ppc64le.whl", hash = "sha256:683173d371daad49cffb8309779e886e59c2f369430ad28fe715f66d08d4ab1a", size = 289052, upload_time = "2024-10-23T09:47:04.039Z" },
    { url = "https://files.pythonhosted.org/packages/bd/9f/8bf45a2f1cd4aa401acd271b077989c9267ae8463e7c8b1eb0d3f561b65e/frozenlist-1.5.0-cp312-cp312-manylinux_2_17_s390x.manylinux2014_s390x.whl", hash = "sha256:7d57d8f702221405a9d9b40f9da8ac2e4a1a8b5285aac6100f3393675f0a85ee", size = 291719, upload_time = "2024-10-23T09:47:05.58Z" },
    { url = "https://files.pythonhosted.org/packages/41/d1/1f20fd05a6c42d3868709b7604c9f15538a29e4f734c694c6bcfc3d3b935/frozenlist-1.5.0-cp312-cp312-manylinux_2_5_i686.manylinux1_i686.manylinux_2_17_i686.manylinux2014_i686.whl", hash = "sha256:30c72000fbcc35b129cb09956836c7d7abf78ab5416595e4857d1cae8d6251a6", size = 267433, upload_time = "2024-10-23T09:47:07.807Z" },
    { url = "https://files.pythonhosted.org/packages/af/f2/64b73a9bb86f5a89fb55450e97cd5c1f84a862d4ff90d9fd1a73ab0f64a5/frozenlist-1.5.0-cp312-cp312-manylinux_2_5_x86_64.manylinux1_x86_64.manylinux_2_17_x86_64.manylinux2014_x86_64.whl", hash = "sha256:000a77d6034fbad9b6bb880f7ec073027908f1b40254b5d6f26210d2dab1240e", size = 283591, upload_time = "2024-10-23T09:47:09.645Z" },
    { url = "https://files.pythonhosted.org/packages/29/e2/ffbb1fae55a791fd6c2938dd9ea779509c977435ba3940b9f2e8dc9d5316/frozenlist-1.5.0-cp312-cp312-musllinux_1_2_aarch64.whl", hash = "sha256:5d7f5a50342475962eb18b740f3beecc685a15b52c91f7d975257e13e029eca9", size = 273249, upload_time = "2024-10-23T09:47:10.808Z" },
    { url = "https://files.pythonhosted.org/packages/2e/6e/008136a30798bb63618a114b9321b5971172a5abddff44a100c7edc5ad4f/frozenlist-1.5.0-cp312-cp312-musllinux_1_2_i686.whl", hash = "sha256:87f724d055eb4785d9be84e9ebf0f24e392ddfad00b3fe036e43f489fafc9039", size = 271075, upload_time = "2024-10-23T09:47:11.938Z" },
    { url = "https://files.pythonhosted.org/packages/ae/f0/4e71e54a026b06724cec9b6c54f0b13a4e9e298cc8db0f82ec70e151f5ce/frozenlist-1.5.0-cp312-cp312-musllinux_1_2_ppc64le.whl", hash = "sha256:6e9080bb2fb195a046e5177f10d9d82b8a204c0736a97a153c2466127de87784", size = 285398, upload_time = "2024-10-23T09:47:14.071Z" },
    { url = "https://files.pythonhosted.org/packages/4d/36/70ec246851478b1c0b59f11ef8ade9c482ff447c1363c2bd5fad45098b12/frozenlist-1.5.0-cp312-cp312-musllinux_1_2_s390x.whl", hash = "sha256:9b93d7aaa36c966fa42efcaf716e6b3900438632a626fb09c049f6a2f09fc631", size = 294445, upload_time = "2024-10-23T09:47:15.318Z" },
    { url = "https://files.pythonhosted.org/packages/37/e0/47f87544055b3349b633a03c4d94b405956cf2437f4ab46d0928b74b7526/frozenlist-1.5.0-cp312-cp312-musllinux_1_2_x86_64.whl", hash = "sha256:52ef692a4bc60a6dd57f507429636c2af8b6046db8b31b18dac02cbc8f507f7f", size = 280569, upload_time = "2024-10-23T09:47:17.149Z" },
    { url = "https://files.pythonhosted.org/packages/f9/7c/490133c160fb6b84ed374c266f42800e33b50c3bbab1652764e6e1fc498a/frozenlist-1.5.0-cp312-cp312-win32.whl", hash = "sha256:29d94c256679247b33a3dc96cce0f93cbc69c23bf75ff715919332fdbb6a32b8", size = 44721, upload_time = "2024-10-23T09:47:19.012Z" },
    { url = "https://files.pythonhosted.org/packages/b1/56/4e45136ffc6bdbfa68c29ca56ef53783ef4c2fd395f7cbf99a2624aa9aaa/frozenlist-1.5.0-cp312-cp312-win_amd64.whl", hash = "sha256:8969190d709e7c48ea386db202d708eb94bdb29207a1f269bab1196ce0dcca1f", size = 51329, upload_time = "2024-10-23T09:47:20.177Z" },
    { url = "https://files.pythonhosted.org/packages/da/3b/915f0bca8a7ea04483622e84a9bd90033bab54bdf485479556c74fd5eaf5/frozenlist-1.5.0-cp313-cp313-macosx_10_13_universal2.whl", hash = "sha256:7a1a048f9215c90973402e26c01d1cff8a209e1f1b53f72b95c13db61b00f953", size = 91538, upload_time = "2024-10-23T09:47:21.176Z" },
    { url = "https://files.pythonhosted.org/packages/c7/d1/a7c98aad7e44afe5306a2b068434a5830f1470675f0e715abb86eb15f15b/frozenlist-1.5.0-cp313-cp313-macosx_10_13_x86_64.whl", hash = "sha256:dd47a5181ce5fcb463b5d9e17ecfdb02b678cca31280639255ce9d0e5aa67af0", size = 52849, upload_time = "2024-10-23T09:47:22.439Z" },
    { url = "https://files.pythonhosted.org/packages/3a/c8/76f23bf9ab15d5f760eb48701909645f686f9c64fbb8982674c241fbef14/frozenlist-1.5.0-cp313-cp313-macosx_11_0_arm64.whl", hash = "sha256:1431d60b36d15cda188ea222033eec8e0eab488f39a272461f2e6d9e1a8e63c2", size = 50583, upload_time = "2024-10-23T09:47:23.44Z" },
    { url = "https://files.pythonhosted.org/packages/1f/22/462a3dd093d11df623179d7754a3b3269de3b42de2808cddef50ee0f4f48/frozenlist-1.5.0-cp313-cp313-manylinux_2_17_aarch64.manylinux2014_aarch64.whl", hash = "sha256:6482a5851f5d72767fbd0e507e80737f9c8646ae7fd303def99bfe813f76cf7f", size = 265636, upload_time = "2024-10-23T09:47:24.82Z" },
    { url = "https://files.pythonhosted.org/packages/80/cf/e075e407fc2ae7328155a1cd7e22f932773c8073c1fc78016607d19cc3e5/frozenlist-1.5.0-cp313-cp313-manylinux_2_17_ppc64le.manylinux2014_ppc64le.whl", hash = "sha256:44c49271a937625619e862baacbd037a7ef86dd1ee215afc298a417ff3270608", size = 270214, upload_time = "2024-10-23T09:47:26.156Z" },
    { url = "https://files.pythonhosted.org/packages/a1/58/0642d061d5de779f39c50cbb00df49682832923f3d2ebfb0fedf02d05f7f/frozenlist-1.5.0-cp313-cp313-manylinux_2_17_s390x.manylinux2014_s390x.whl", hash = "sha256:12f78f98c2f1c2429d42e6a485f433722b0061d5c0b0139efa64f396efb5886b", size = 273905, upload_time = "2024-10-23T09:47:27.741Z" },
    { url = "https://files.pythonhosted.org/packages/ab/66/3fe0f5f8f2add5b4ab7aa4e199f767fd3b55da26e3ca4ce2cc36698e50c4/frozenlist-1.5.0-cp313-cp313-manylinux_2_5_i686.manylinux1_i686.manylinux_2_17_i686.manylinux2014_i686.whl", hash = "sha256:ce3aa154c452d2467487765e3adc730a8c153af77ad84096bc19ce19a2400840", size = 250542, upload_time = "2024-10-23T09:47:28.938Z" },
    { url = "https://files.pythonhosted.org/packages/f6/b8/260791bde9198c87a465224e0e2bb62c4e716f5d198fc3a1dacc4895dbd1/frozenlist-1.5.0-cp313-cp313-manylinux_2_5_x86_64.manylinux1_x86_64.manylinux_2_17_x86_64.manylinux2014_x86_64.whl", hash = "sha256:9b7dc0c4338e6b8b091e8faf0db3168a37101943e687f373dce00959583f7439", size = 267026, upload_time = "2024-10-23T09:47:30.283Z" },
    { url = "https://files.pythonhosted.org/packages/2e/a4/3d24f88c527f08f8d44ade24eaee83b2627793fa62fa07cbb7ff7a2f7d42/frozenlist-1.5.0-cp313-cp313-musllinux_1_2_aarch64.whl", hash = "sha256:45e0896250900b5aa25180f9aec243e84e92ac84bd4a74d9ad4138ef3f5c97de", size = 257690, upload_time = "2024-10-23T09:47:32.388Z" },
    { url = "https://files.pythonhosted.org/packages/de/9a/d311d660420b2beeff3459b6626f2ab4fb236d07afbdac034a4371fe696e/frozenlist-1.5.0-cp313-cp313-musllinux_1_2_i686.whl", hash = "sha256:561eb1c9579d495fddb6da8959fd2a1fca2c6d060d4113f5844b433fc02f2641", size = 253893, upload_time = "2024-10-23T09:47:34.274Z" },
    { url = "https://files.pythonhosted.org/packages/c6/23/e491aadc25b56eabd0f18c53bb19f3cdc6de30b2129ee0bc39cd387cd560/frozenlist-1.5.0-cp313-cp313-musllinux_1_2_ppc64le.whl", hash = "sha256:df6e2f325bfee1f49f81aaac97d2aa757c7646534a06f8f577ce184afe2f0a9e", size = 267006, upload_time = "2024-10-23T09:47:35.499Z" },
    { url = "https://files.pythonhosted.org/packages/08/c4/ab918ce636a35fb974d13d666dcbe03969592aeca6c3ab3835acff01f79c/frozenlist-1.5.0-cp313-cp313-musllinux_1_2_s390x.whl", hash = "sha256:140228863501b44b809fb39ec56b5d4071f4d0aa6d216c19cbb08b8c5a7eadb9", size = 276157, upload_time = "2024-10-23T09:47:37.522Z" },
    { url = "https://files.pythonhosted.org/packages/c0/29/3b7a0bbbbe5a34833ba26f686aabfe982924adbdcafdc294a7a129c31688/frozenlist-1.5.0-cp313-cp313-musllinux_1_2_x86_64.whl", hash = "sha256:7707a25d6a77f5d27ea7dc7d1fc608aa0a478193823f88511ef5e6b8a48f9d03", size = 264642, upload_time = "2024-10-23T09:47:38.75Z" },
    { url = "https://files.pythonhosted.org/packages/ab/42/0595b3dbffc2e82d7fe658c12d5a5bafcd7516c6bf2d1d1feb5387caa9c1/frozenlist-1.5.0-cp313-cp313-win32.whl", hash = "sha256:31a9ac2b38ab9b5a8933b693db4939764ad3f299fcaa931a3e605bc3460e693c", size = 44914, upload_time = "2024-10-23T09:47:40.145Z" },
    { url = "https://files.pythonhosted.org/packages/17/c4/b7db1206a3fea44bf3b838ca61deb6f74424a8a5db1dd53ecb21da669be6/frozenlist-1.5.0-cp313-cp313-win_amd64.whl", hash = "sha256:11aabdd62b8b9c4b84081a3c246506d1cddd2dd93ff0ad53ede5defec7886b28", size = 51167, upload_time = "2024-10-23T09:47:41.812Z" },
    { url = "https://files.pythonhosted.org/packages/c6/c8/a5be5b7550c10858fcf9b0ea054baccab474da77d37f1e828ce043a3a5d4/frozenlist-1.5.0-py3-none-any.whl", hash = "sha256:d994863bba198a4a518b467bb971c56e1db3f180a25c6cf7bb1949c267f748c3", size = 11901, upload_time = "2024-10-23T09:48:28.851Z" },
]

[[package]]
name = "googleapis-common-protos"
version = "1.70.0"
source = { registry = "https://pypi.org/simple" }
dependencies = [
    { name = "protobuf" },
]
sdist = { url = "https://files.pythonhosted.org/packages/39/24/33db22342cf4a2ea27c9955e6713140fedd51e8b141b5ce5260897020f1a/googleapis_common_protos-1.70.0.tar.gz", hash = "sha256:0e1b44e0ea153e6594f9f394fef15193a68aaaea2d843f83e2742717ca753257", size = 145903, upload_time = "2025-04-14T10:17:02.924Z" }
wheels = [
    { url = "https://files.pythonhosted.org/packages/86/f1/62a193f0227cf15a920390abe675f386dec35f7ae3ffe6da582d3ade42c7/googleapis_common_protos-1.70.0-py3-none-any.whl", hash = "sha256:b8bfcca8c25a2bb253e0e0b0adaf8c00773e5e6af6fd92397576680b807e0fd8", size = 294530, upload_time = "2025-04-14T10:17:01.271Z" },
]

[[package]]
name = "h11"
version = "0.14.0"
source = { registry = "https://pypi.org/simple" }
sdist = { url = "https://files.pythonhosted.org/packages/f5/38/3af3d3633a34a3316095b39c8e8fb4853a28a536e55d347bd8d8e9a14b03/h11-0.14.0.tar.gz", hash = "sha256:8f19fbbe99e72420ff35c00b27a34cb9937e902a8b810e2c88300c6f0a3b699d", size = 100418, upload_time = "2022-09-25T15:40:01.519Z" }
wheels = [
    { url = "https://files.pythonhosted.org/packages/95/04/ff642e65ad6b90db43e668d70ffb6736436c7ce41fcc549f4e9472234127/h11-0.14.0-py3-none-any.whl", hash = "sha256:e3fe4ac4b851c468cc8363d500db52c2ead036020723024a109d37346efaa761", size = 58259, upload_time = "2022-09-25T15:39:59.68Z" },
]

[[package]]
name = "httpcore"
version = "1.0.8"
source = { registry = "https://pypi.org/simple" }
dependencies = [
    { name = "certifi" },
    { name = "h11" },
]
sdist = { url = "https://files.pythonhosted.org/packages/9f/45/ad3e1b4d448f22c0cff4f5692f5ed0666658578e358b8d58a19846048059/httpcore-1.0.8.tar.gz", hash = "sha256:86e94505ed24ea06514883fd44d2bc02d90e77e7979c8eb71b90f41d364a1bad", size = 85385, upload_time = "2025-04-11T14:42:46.661Z" }
wheels = [
    { url = "https://files.pythonhosted.org/packages/18/8d/f052b1e336bb2c1fc7ed1aaed898aa570c0b61a09707b108979d9fc6e308/httpcore-1.0.8-py3-none-any.whl", hash = "sha256:5254cf149bcb5f75e9d1b2b9f729ea4a4b883d1ad7379fc632b727cec23674be", size = 78732, upload_time = "2025-04-11T14:42:44.896Z" },
]

[[package]]
name = "httpx"
version = "0.28.1"
source = { registry = "https://pypi.org/simple" }
dependencies = [
    { name = "anyio" },
    { name = "certifi" },
    { name = "httpcore" },
    { name = "idna" },
]
sdist = { url = "https://files.pythonhosted.org/packages/b1/df/48c586a5fe32a0f01324ee087459e112ebb7224f646c0b5023f5e79e9956/httpx-0.28.1.tar.gz", hash = "sha256:75e98c5f16b0f35b567856f597f06ff2270a374470a5c2392242528e3e3e42fc", size = 141406, upload_time = "2024-12-06T15:37:23.222Z" }
wheels = [
    { url = "https://files.pythonhosted.org/packages/2a/39/e50c7c3a983047577ee07d2a9e53faf5a69493943ec3f6a384bdc792deb2/httpx-0.28.1-py3-none-any.whl", hash = "sha256:d909fcccc110f8c7faf814ca82a9a4d816bc5a6dbfea25d6591d6985b8ba59ad", size = 73517, upload_time = "2024-12-06T15:37:21.509Z" },
]

[[package]]
name = "httpx-sse"
version = "0.4.0"
source = { registry = "https://pypi.org/simple" }
sdist = { url = "https://files.pythonhosted.org/packages/4c/60/8f4281fa9bbf3c8034fd54c0e7412e66edbab6bc74c4996bd616f8d0406e/httpx-sse-0.4.0.tar.gz", hash = "sha256:1e81a3a3070ce322add1d3529ed42eb5f70817f45ed6ec915ab753f961139721", size = 12624, upload_time = "2023-12-22T08:01:21.083Z" }
wheels = [
    { url = "https://files.pythonhosted.org/packages/e1/9b/a181f281f65d776426002f330c31849b86b31fc9d848db62e16f03ff739f/httpx_sse-0.4.0-py3-none-any.whl", hash = "sha256:f329af6eae57eaa2bdfd962b42524764af68075ea87370a2de920af5341e318f", size = 7819, upload_time = "2023-12-22T08:01:19.89Z" },
]

[[package]]
name = "identify"
version = "2.6.9"
source = { registry = "https://pypi.org/simple" }
sdist = { url = "https://files.pythonhosted.org/packages/9b/98/a71ab060daec766acc30fb47dfca219d03de34a70d616a79a38c6066c5bf/identify-2.6.9.tar.gz", hash = "sha256:d40dfe3142a1421d8518e3d3985ef5ac42890683e32306ad614a29490abeb6bf", size = 99249, upload_time = "2025-03-08T15:54:13.632Z" }
wheels = [
    { url = "https://files.pythonhosted.org/packages/07/ce/0845144ed1f0e25db5e7a79c2354c1da4b5ce392b8966449d5db8dca18f1/identify-2.6.9-py2.py3-none-any.whl", hash = "sha256:c98b4322da415a8e5a70ff6e51fbc2d2932c015532d77e9f8537b4ba7813b150", size = 99101, upload_time = "2025-03-08T15:54:12.026Z" },
]

[[package]]
name = "idna"
version = "3.10"
source = { registry = "https://pypi.org/simple" }
sdist = { url = "https://files.pythonhosted.org/packages/f1/70/7703c29685631f5a7590aa73f1f1d3fa9a380e654b86af429e0934a32f7d/idna-3.10.tar.gz", hash = "sha256:12f65c9b470abda6dc35cf8e63cc574b1c52b11df2c86030af0ac09b01b13ea9", size = 190490, upload_time = "2024-09-15T18:07:39.745Z" }
wheels = [
    { url = "https://files.pythonhosted.org/packages/76/c6/c88e154df9c4e1a2a66ccf0005a88dfb2650c1dffb6f5ce603dfbd452ce3/idna-3.10-py3-none-any.whl", hash = "sha256:946d195a0d259cbba61165e88e65941f16e9b36ea6ddb97f00452bae8b1287d3", size = 70442, upload_time = "2024-09-15T18:07:37.964Z" },
]

[[package]]
name = "importlib-metadata"
version = "8.6.1"
source = { registry = "https://pypi.org/simple" }
dependencies = [
    { name = "zipp" },
]
sdist = { url = "https://files.pythonhosted.org/packages/33/08/c1395a292bb23fd03bdf572a1357c5a733d3eecbab877641ceacab23db6e/importlib_metadata-8.6.1.tar.gz", hash = "sha256:310b41d755445d74569f993ccfc22838295d9fe005425094fad953d7f15c8580", size = 55767, upload_time = "2025-01-20T22:21:30.429Z" }
wheels = [
    { url = "https://files.pythonhosted.org/packages/79/9d/0fb148dc4d6fa4a7dd1d8378168d9b4cd8d4560a6fbf6f0121c5fc34eb68/importlib_metadata-8.6.1-py3-none-any.whl", hash = "sha256:02a89390c1e15fdfdc0d7c6b25cb3e62650d0494005c97d6f148bf5b9787525e", size = 26971, upload_time = "2025-01-20T22:21:29.177Z" },
]

[[package]]
name = "iniconfig"
version = "2.1.0"
source = { registry = "https://pypi.org/simple" }
sdist = { url = "https://files.pythonhosted.org/packages/f2/97/ebf4da567aa6827c909642694d71c9fcf53e5b504f2d96afea02718862f3/iniconfig-2.1.0.tar.gz", hash = "sha256:3abbd2e30b36733fee78f9c7f7308f2d0050e88f0087fd25c2645f63c773e1c7", size = 4793, upload_time = "2025-03-19T20:09:59.721Z" }
wheels = [
    { url = "https://files.pythonhosted.org/packages/2c/e1/e6716421ea10d38022b952c159d5161ca1193197fb744506875fbb87ea7b/iniconfig-2.1.0-py3-none-any.whl", hash = "sha256:9deba5723312380e77435581c6bf4935c94cbfab9b1ed33ef8d238ea168eb760", size = 6050, upload_time = "2025-03-19T20:10:01.071Z" },
]

[[package]]
name = "jiter"
version = "0.9.0"
source = { registry = "https://pypi.org/simple" }
sdist = { url = "https://files.pythonhosted.org/packages/1e/c2/e4562507f52f0af7036da125bb699602ead37a2332af0788f8e0a3417f36/jiter-0.9.0.tar.gz", hash = "sha256:aadba0964deb424daa24492abc3d229c60c4a31bfee205aedbf1acc7639d7893", size = 162604, upload_time = "2025-03-10T21:37:03.278Z" }
wheels = [
    { url = "https://files.pythonhosted.org/packages/b0/82/39f7c9e67b3b0121f02a0b90d433626caa95a565c3d2449fea6bcfa3f5f5/jiter-0.9.0-cp310-cp310-macosx_10_12_x86_64.whl", hash = "sha256:816ec9b60fdfd1fec87da1d7ed46c66c44ffec37ab2ef7de5b147b2fce3fd5ad", size = 314540, upload_time = "2025-03-10T21:35:02.218Z" },
    { url = "https://files.pythonhosted.org/packages/01/07/7bf6022c5a152fca767cf5c086bb41f7c28f70cf33ad259d023b53c0b858/jiter-0.9.0-cp310-cp310-macosx_11_0_arm64.whl", hash = "sha256:9b1d3086f8a3ee0194ecf2008cf81286a5c3e540d977fa038ff23576c023c0ea", size = 321065, upload_time = "2025-03-10T21:35:04.274Z" },
    { url = "https://files.pythonhosted.org/packages/6c/b2/de3f3446ecba7c48f317568e111cc112613da36c7b29a6de45a1df365556/jiter-0.9.0-cp310-cp310-manylinux_2_17_aarch64.manylinux2014_aarch64.whl", hash = "sha256:1339f839b91ae30b37c409bf16ccd3dc453e8b8c3ed4bd1d6a567193651a4a51", size = 341664, upload_time = "2025-03-10T21:35:06.032Z" },
    { url = "https://files.pythonhosted.org/packages/13/cf/6485a4012af5d407689c91296105fcdb080a3538e0658d2abf679619c72f/jiter-0.9.0-cp310-cp310-manylinux_2_17_armv7l.manylinux2014_armv7l.whl", hash = "sha256:ffba79584b3b670fefae66ceb3a28822365d25b7bf811e030609a3d5b876f538", size = 364635, upload_time = "2025-03-10T21:35:07.749Z" },
    { url = "https://files.pythonhosted.org/packages/0d/f7/4a491c568f005553240b486f8e05c82547340572d5018ef79414b4449327/jiter-0.9.0-cp310-cp310-manylinux_2_17_ppc64le.manylinux2014_ppc64le.whl", hash = "sha256:5cfc7d0a8e899089d11f065e289cb5b2daf3d82fbe028f49b20d7b809193958d", size = 406288, upload_time = "2025-03-10T21:35:09.238Z" },
    { url = "https://files.pythonhosted.org/packages/d3/ca/f4263ecbce7f5e6bded8f52a9f1a66540b270c300b5c9f5353d163f9ac61/jiter-0.9.0-cp310-cp310-manylinux_2_17_s390x.manylinux2014_s390x.whl", hash = "sha256:e00a1a2bbfaaf237e13c3d1592356eab3e9015d7efd59359ac8b51eb56390a12", size = 397499, upload_time = "2025-03-10T21:35:12.463Z" },
    { url = "https://files.pythonhosted.org/packages/ac/a2/522039e522a10bac2f2194f50e183a49a360d5f63ebf46f6d890ef8aa3f9/jiter-0.9.0-cp310-cp310-manylinux_2_17_x86_64.manylinux2014_x86_64.whl", hash = "sha256:d1d9870561eb26b11448854dce0ff27a9a27cb616b632468cafc938de25e9e51", size = 352926, upload_time = "2025-03-10T21:35:13.85Z" },
    { url = "https://files.pythonhosted.org/packages/b1/67/306a5c5abc82f2e32bd47333a1c9799499c1c3a415f8dde19dbf876f00cb/jiter-0.9.0-cp310-cp310-manylinux_2_5_i686.manylinux1_i686.whl", hash = "sha256:9872aeff3f21e437651df378cb75aeb7043e5297261222b6441a620218b58708", size = 384506, upload_time = "2025-03-10T21:35:15.735Z" },
    { url = "https://files.pythonhosted.org/packages/0f/89/c12fe7b65a4fb74f6c0d7b5119576f1f16c79fc2953641f31b288fad8a04/jiter-0.9.0-cp310-cp310-musllinux_1_1_aarch64.whl", hash = "sha256:1fd19112d1049bdd47f17bfbb44a2c0001061312dcf0e72765bfa8abd4aa30e5", size = 520621, upload_time = "2025-03-10T21:35:17.55Z" },
    { url = "https://files.pythonhosted.org/packages/c4/2b/d57900c5c06e6273fbaa76a19efa74dbc6e70c7427ab421bf0095dfe5d4a/jiter-0.9.0-cp310-cp310-musllinux_1_1_x86_64.whl", hash = "sha256:6ef5da104664e526836070e4a23b5f68dec1cc673b60bf1edb1bfbe8a55d0678", size = 512613, upload_time = "2025-03-10T21:35:19.178Z" },
    { url = "https://files.pythonhosted.org/packages/89/05/d8b90bfb21e58097d5a4e0224f2940568366f68488a079ae77d4b2653500/jiter-0.9.0-cp310-cp310-win32.whl", hash = "sha256:cb12e6d65ebbefe5518de819f3eda53b73187b7089040b2d17f5b39001ff31c4", size = 206613, upload_time = "2025-03-10T21:35:21.039Z" },
    { url = "https://files.pythonhosted.org/packages/2c/1d/5767f23f88e4f885090d74bbd2755518050a63040c0f59aa059947035711/jiter-0.9.0-cp310-cp310-win_amd64.whl", hash = "sha256:c43ca669493626d8672be3b645dbb406ef25af3f4b6384cfd306da7eb2e70322", size = 208371, upload_time = "2025-03-10T21:35:22.536Z" },
    { url = "https://files.pythonhosted.org/packages/23/44/e241a043f114299254e44d7e777ead311da400517f179665e59611ab0ee4/jiter-0.9.0-cp311-cp311-macosx_10_12_x86_64.whl", hash = "sha256:6c4d99c71508912a7e556d631768dcdef43648a93660670986916b297f1c54af", size = 314654, upload_time = "2025-03-10T21:35:23.939Z" },
    { url = "https://files.pythonhosted.org/packages/fb/1b/a7e5e42db9fa262baaa9489d8d14ca93f8663e7f164ed5e9acc9f467fc00/jiter-0.9.0-cp311-cp311-macosx_11_0_arm64.whl", hash = "sha256:8f60fb8ce7df529812bf6c625635a19d27f30806885139e367af93f6e734ef58", size = 320909, upload_time = "2025-03-10T21:35:26.127Z" },
    { url = "https://files.pythonhosted.org/packages/60/bf/8ebdfce77bc04b81abf2ea316e9c03b4a866a7d739cf355eae4d6fd9f6fe/jiter-0.9.0-cp311-cp311-manylinux_2_17_aarch64.manylinux2014_aarch64.whl", hash = "sha256:51c4e1a4f8ea84d98b7b98912aa4290ac3d1eabfde8e3c34541fae30e9d1f08b", size = 341733, upload_time = "2025-03-10T21:35:27.94Z" },
    { url = "https://files.pythonhosted.org/packages/a8/4e/754ebce77cff9ab34d1d0fa0fe98f5d42590fd33622509a3ba6ec37ff466/jiter-0.9.0-cp311-cp311-manylinux_2_17_armv7l.manylinux2014_armv7l.whl", hash = "sha256:5f4c677c424dc76684fea3e7285a7a2a7493424bea89ac441045e6a1fb1d7b3b", size = 365097, upload_time = "2025-03-10T21:35:29.605Z" },
    { url = "https://files.pythonhosted.org/packages/32/2c/6019587e6f5844c612ae18ca892f4cd7b3d8bbf49461ed29e384a0f13d98/jiter-0.9.0-cp311-cp311-manylinux_2_17_ppc64le.manylinux2014_ppc64le.whl", hash = "sha256:2221176dfec87f3470b21e6abca056e6b04ce9bff72315cb0b243ca9e835a4b5", size = 406603, upload_time = "2025-03-10T21:35:31.696Z" },
    { url = "https://files.pythonhosted.org/packages/da/e9/c9e6546c817ab75a1a7dab6dcc698e62e375e1017113e8e983fccbd56115/jiter-0.9.0-cp311-cp311-manylinux_2_17_s390x.manylinux2014_s390x.whl", hash = "sha256:3c7adb66f899ffa25e3c92bfcb593391ee1947dbdd6a9a970e0d7e713237d572", size = 396625, upload_time = "2025-03-10T21:35:33.182Z" },
    { url = "https://files.pythonhosted.org/packages/be/bd/976b458add04271ebb5a255e992bd008546ea04bb4dcadc042a16279b4b4/jiter-0.9.0-cp311-cp311-manylinux_2_17_x86_64.manylinux2014_x86_64.whl", hash = "sha256:c98d27330fdfb77913c1097a7aab07f38ff2259048949f499c9901700789ac15", size = 351832, upload_time = "2025-03-10T21:35:35.394Z" },
    { url = "https://files.pythonhosted.org/packages/07/51/fe59e307aaebec9265dbad44d9d4381d030947e47b0f23531579b9a7c2df/jiter-0.9.0-cp311-cp311-manylinux_2_5_i686.manylinux1_i686.whl", hash = "sha256:eda3f8cc74df66892b1d06b5d41a71670c22d95a1ca2cbab73654745ce9d0419", size = 384590, upload_time = "2025-03-10T21:35:37.171Z" },
    { url = "https://files.pythonhosted.org/packages/db/55/5dcd2693794d8e6f4889389ff66ef3be557a77f8aeeca8973a97a7c00557/jiter-0.9.0-cp311-cp311-musllinux_1_1_aarch64.whl", hash = "sha256:dd5ab5ddc11418dce28343123644a100f487eaccf1de27a459ab36d6cca31043", size = 520690, upload_time = "2025-03-10T21:35:38.717Z" },
    { url = "https://files.pythonhosted.org/packages/54/d5/9f51dc90985e9eb251fbbb747ab2b13b26601f16c595a7b8baba964043bd/jiter-0.9.0-cp311-cp311-musllinux_1_1_x86_64.whl", hash = "sha256:42f8a68a69f047b310319ef8e2f52fdb2e7976fb3313ef27df495cf77bcad965", size = 512649, upload_time = "2025-03-10T21:35:40.157Z" },
    { url = "https://files.pythonhosted.org/packages/a6/e5/4e385945179bcf128fa10ad8dca9053d717cbe09e258110e39045c881fe5/jiter-0.9.0-cp311-cp311-win32.whl", hash = "sha256:a25519efb78a42254d59326ee417d6f5161b06f5da827d94cf521fed961b1ff2", size = 206920, upload_time = "2025-03-10T21:35:41.72Z" },
    { url = "https://files.pythonhosted.org/packages/4c/47/5e0b94c603d8e54dd1faab439b40b832c277d3b90743e7835879ab663757/jiter-0.9.0-cp311-cp311-win_amd64.whl", hash = "sha256:923b54afdd697dfd00d368b7ccad008cccfeb1efb4e621f32860c75e9f25edbd", size = 210119, upload_time = "2025-03-10T21:35:43.46Z" },
    { url = "https://files.pythonhosted.org/packages/af/d7/c55086103d6f29b694ec79156242304adf521577530d9031317ce5338c59/jiter-0.9.0-cp312-cp312-macosx_10_12_x86_64.whl", hash = "sha256:7b46249cfd6c48da28f89eb0be3f52d6fdb40ab88e2c66804f546674e539ec11", size = 309203, upload_time = "2025-03-10T21:35:44.852Z" },
    { url = "https://files.pythonhosted.org/packages/b0/01/f775dfee50beb420adfd6baf58d1c4d437de41c9b666ddf127c065e5a488/jiter-0.9.0-cp312-cp312-macosx_11_0_arm64.whl", hash = "sha256:609cf3c78852f1189894383cf0b0b977665f54cb38788e3e6b941fa6d982c00e", size = 319678, upload_time = "2025-03-10T21:35:46.365Z" },
    { url = "https://files.pythonhosted.org/packages/ab/b8/09b73a793714726893e5d46d5c534a63709261af3d24444ad07885ce87cb/jiter-0.9.0-cp312-cp312-manylinux_2_17_aarch64.manylinux2014_aarch64.whl", hash = "sha256:d726a3890a54561e55a9c5faea1f7655eda7f105bd165067575ace6e65f80bb2", size = 341816, upload_time = "2025-03-10T21:35:47.856Z" },
    { url = "https://files.pythonhosted.org/packages/35/6f/b8f89ec5398b2b0d344257138182cc090302854ed63ed9c9051e9c673441/jiter-0.9.0-cp312-cp312-manylinux_2_17_armv7l.manylinux2014_armv7l.whl", hash = "sha256:2e89dc075c1fef8fa9be219e249f14040270dbc507df4215c324a1839522ea75", size = 364152, upload_time = "2025-03-10T21:35:49.397Z" },
    { url = "https://files.pythonhosted.org/packages/9b/ca/978cc3183113b8e4484cc7e210a9ad3c6614396e7abd5407ea8aa1458eef/jiter-0.9.0-cp312-cp312-manylinux_2_17_ppc64le.manylinux2014_ppc64le.whl", hash = "sha256:04e8ffa3c353b1bc4134f96f167a2082494351e42888dfcf06e944f2729cbe1d", size = 406991, upload_time = "2025-03-10T21:35:50.745Z" },
    { url = "https://files.pythonhosted.org/packages/13/3a/72861883e11a36d6aa314b4922125f6ae90bdccc225cd96d24cc78a66385/jiter-0.9.0-cp312-cp312-manylinux_2_17_s390x.manylinux2014_s390x.whl", hash = "sha256:203f28a72a05ae0e129b3ed1f75f56bc419d5f91dfacd057519a8bd137b00c42", size = 395824, upload_time = "2025-03-10T21:35:52.162Z" },
    { url = "https://files.pythonhosted.org/packages/87/67/22728a86ef53589c3720225778f7c5fdb617080e3deaed58b04789418212/jiter-0.9.0-cp312-cp312-manylinux_2_17_x86_64.manylinux2014_x86_64.whl", hash = "sha256:fca1a02ad60ec30bb230f65bc01f611c8608b02d269f998bc29cca8619a919dc", size = 351318, upload_time = "2025-03-10T21:35:53.566Z" },
    { url = "https://files.pythonhosted.org/packages/69/b9/f39728e2e2007276806d7a6609cda7fac44ffa28ca0d02c49a4f397cc0d9/jiter-0.9.0-cp312-cp312-manylinux_2_5_i686.manylinux1_i686.whl", hash = "sha256:237e5cee4d5d2659aaf91bbf8ec45052cc217d9446070699441a91b386ae27dc", size = 384591, upload_time = "2025-03-10T21:35:54.95Z" },
    { url = "https://files.pythonhosted.org/packages/eb/8f/8a708bc7fd87b8a5d861f1c118a995eccbe6d672fe10c9753e67362d0dd0/jiter-0.9.0-cp312-cp312-musllinux_1_1_aarch64.whl", hash = "sha256:528b6b71745e7326eed73c53d4aa57e2a522242320b6f7d65b9c5af83cf49b6e", size = 520746, upload_time = "2025-03-10T21:35:56.444Z" },
    { url = "https://files.pythonhosted.org/packages/95/1e/65680c7488bd2365dbd2980adaf63c562d3d41d3faac192ebc7ef5b4ae25/jiter-0.9.0-cp312-cp312-musllinux_1_1_x86_64.whl", hash = "sha256:9f48e86b57bc711eb5acdfd12b6cb580a59cc9a993f6e7dcb6d8b50522dcd50d", size = 512754, upload_time = "2025-03-10T21:35:58.789Z" },
    { url = "https://files.pythonhosted.org/packages/78/f3/fdc43547a9ee6e93c837685da704fb6da7dba311fc022e2766d5277dfde5/jiter-0.9.0-cp312-cp312-win32.whl", hash = "sha256:699edfde481e191d81f9cf6d2211debbfe4bd92f06410e7637dffb8dd5dfde06", size = 207075, upload_time = "2025-03-10T21:36:00.616Z" },
    { url = "https://files.pythonhosted.org/packages/cd/9d/742b289016d155f49028fe1bfbeb935c9bf0ffeefdf77daf4a63a42bb72b/jiter-0.9.0-cp312-cp312-win_amd64.whl", hash = "sha256:099500d07b43f61d8bd780466d429c45a7b25411b334c60ca875fa775f68ccb0", size = 207999, upload_time = "2025-03-10T21:36:02.366Z" },
    { url = "https://files.pythonhosted.org/packages/e7/1b/4cd165c362e8f2f520fdb43245e2b414f42a255921248b4f8b9c8d871ff1/jiter-0.9.0-cp313-cp313-macosx_10_12_x86_64.whl", hash = "sha256:2764891d3f3e8b18dce2cff24949153ee30c9239da7c00f032511091ba688ff7", size = 308197, upload_time = "2025-03-10T21:36:03.828Z" },
    { url = "https://files.pythonhosted.org/packages/13/aa/7a890dfe29c84c9a82064a9fe36079c7c0309c91b70c380dc138f9bea44a/jiter-0.9.0-cp313-cp313-macosx_11_0_arm64.whl", hash = "sha256:387b22fbfd7a62418d5212b4638026d01723761c75c1c8232a8b8c37c2f1003b", size = 318160, upload_time = "2025-03-10T21:36:05.281Z" },
    { url = "https://files.pythonhosted.org/packages/6a/38/5888b43fc01102f733f085673c4f0be5a298f69808ec63de55051754e390/jiter-0.9.0-cp313-cp313-manylinux_2_17_aarch64.manylinux2014_aarch64.whl", hash = "sha256:40d8da8629ccae3606c61d9184970423655fb4e33d03330bcdfe52d234d32f69", size = 341259, upload_time = "2025-03-10T21:36:06.716Z" },
    { url = "https://files.pythonhosted.org/packages/3d/5e/bbdbb63305bcc01006de683b6228cd061458b9b7bb9b8d9bc348a58e5dc2/jiter-0.9.0-cp313-cp313-manylinux_2_17_armv7l.manylinux2014_armv7l.whl", hash = "sha256:a1be73d8982bdc278b7b9377426a4b44ceb5c7952073dd7488e4ae96b88e1103", size = 363730, upload_time = "2025-03-10T21:36:08.138Z" },
    { url = "https://files.pythonhosted.org/packages/75/85/53a3edc616992fe4af6814c25f91ee3b1e22f7678e979b6ea82d3bc0667e/jiter-0.9.0-cp313-cp313-manylinux_2_17_ppc64le.manylinux2014_ppc64le.whl", hash = "sha256:2228eaaaa111ec54b9e89f7481bffb3972e9059301a878d085b2b449fbbde635", size = 405126, upload_time = "2025-03-10T21:36:10.934Z" },
    { url = "https://files.pythonhosted.org/packages/ae/b3/1ee26b12b2693bd3f0b71d3188e4e5d817b12e3c630a09e099e0a89e28fa/jiter-0.9.0-cp313-cp313-manylinux_2_17_s390x.manylinux2014_s390x.whl", hash = "sha256:11509bfecbc319459647d4ac3fd391d26fdf530dad00c13c4dadabf5b81f01a4", size = 393668, upload_time = "2025-03-10T21:36:12.468Z" },
    { url = "https://files.pythonhosted.org/packages/11/87/e084ce261950c1861773ab534d49127d1517b629478304d328493f980791/jiter-0.9.0-cp313-cp313-manylinux_2_17_x86_64.manylinux2014_x86_64.whl", hash = "sha256:3f22238da568be8bbd8e0650e12feeb2cfea15eda4f9fc271d3b362a4fa0604d", size = 352350, upload_time = "2025-03-10T21:36:14.148Z" },
    { url = "https://files.pythonhosted.org/packages/f0/06/7dca84b04987e9df563610aa0bc154ea176e50358af532ab40ffb87434df/jiter-0.9.0-cp313-cp313-manylinux_2_5_i686.manylinux1_i686.whl", hash = "sha256:17f5d55eb856597607562257c8e36c42bc87f16bef52ef7129b7da11afc779f3", size = 384204, upload_time = "2025-03-10T21:36:15.545Z" },
    { url = "https://files.pythonhosted.org/packages/16/2f/82e1c6020db72f397dd070eec0c85ebc4df7c88967bc86d3ce9864148f28/jiter-0.9.0-cp313-cp313-musllinux_1_1_aarch64.whl", hash = "sha256:6a99bed9fbb02f5bed416d137944419a69aa4c423e44189bc49718859ea83bc5", size = 520322, upload_time = "2025-03-10T21:36:17.016Z" },
    { url = "https://files.pythonhosted.org/packages/36/fd/4f0cd3abe83ce208991ca61e7e5df915aa35b67f1c0633eb7cf2f2e88ec7/jiter-0.9.0-cp313-cp313-musllinux_1_1_x86_64.whl", hash = "sha256:e057adb0cd1bd39606100be0eafe742de2de88c79df632955b9ab53a086b3c8d", size = 512184, upload_time = "2025-03-10T21:36:18.47Z" },
    { url = "https://files.pythonhosted.org/packages/a0/3c/8a56f6d547731a0b4410a2d9d16bf39c861046f91f57c98f7cab3d2aa9ce/jiter-0.9.0-cp313-cp313-win32.whl", hash = "sha256:f7e6850991f3940f62d387ccfa54d1a92bd4bb9f89690b53aea36b4364bcab53", size = 206504, upload_time = "2025-03-10T21:36:19.809Z" },
    { url = "https://files.pythonhosted.org/packages/f4/1c/0c996fd90639acda75ed7fa698ee5fd7d80243057185dc2f63d4c1c9f6b9/jiter-0.9.0-cp313-cp313-win_amd64.whl", hash = "sha256:c8ae3bf27cd1ac5e6e8b7a27487bf3ab5f82318211ec2e1346a5b058756361f7", size = 204943, upload_time = "2025-03-10T21:36:21.536Z" },
    { url = "https://files.pythonhosted.org/packages/78/0f/77a63ca7aa5fed9a1b9135af57e190d905bcd3702b36aca46a01090d39ad/jiter-0.9.0-cp313-cp313t-macosx_11_0_arm64.whl", hash = "sha256:f0b2827fb88dda2cbecbbc3e596ef08d69bda06c6f57930aec8e79505dc17001", size = 317281, upload_time = "2025-03-10T21:36:22.959Z" },
    { url = "https://files.pythonhosted.org/packages/f9/39/a3a1571712c2bf6ec4c657f0d66da114a63a2e32b7e4eb8e0b83295ee034/jiter-0.9.0-cp313-cp313t-manylinux_2_17_x86_64.manylinux2014_x86_64.whl", hash = "sha256:062b756ceb1d40b0b28f326cba26cfd575a4918415b036464a52f08632731e5a", size = 350273, upload_time = "2025-03-10T21:36:24.414Z" },
    { url = "https://files.pythonhosted.org/packages/ee/47/3729f00f35a696e68da15d64eb9283c330e776f3b5789bac7f2c0c4df209/jiter-0.9.0-cp313-cp313t-win_amd64.whl", hash = "sha256:6f7838bc467ab7e8ef9f387bd6de195c43bad82a569c1699cb822f6609dd4cdf", size = 206867, upload_time = "2025-03-10T21:36:25.843Z" },
]

[[package]]
<<<<<<< HEAD
name = "joblib"
version = "1.4.2"
source = { registry = "https://pypi.org/simple" }
sdist = { url = "https://files.pythonhosted.org/packages/64/33/60135848598c076ce4b231e1b1895170f45fbcaeaa2c9d5e38b04db70c35/joblib-1.4.2.tar.gz", hash = "sha256:2382c5816b2636fbd20a09e0f4e9dad4736765fdfb7dca582943b9c1366b3f0e", size = 2116621, upload_time = "2024-05-02T12:15:05.765Z" }
wheels = [
    { url = "https://files.pythonhosted.org/packages/91/29/df4b9b42f2be0b623cbd5e2140cafcaa2bef0759a00b7b70104dcfe2fb51/joblib-1.4.2-py3-none-any.whl", hash = "sha256:06d478d5674cbc267e7496a410ee875abd68e4340feff4490bcb7afb88060ae6", size = 301817, upload_time = "2024-05-02T12:15:00.765Z" },
]

[[package]]
=======
>>>>>>> 3919d5ef
name = "markdown-it-py"
version = "3.0.0"
source = { registry = "https://pypi.org/simple" }
dependencies = [
    { name = "mdurl" },
]
sdist = { url = "https://files.pythonhosted.org/packages/38/71/3b932df36c1a044d397a1f92d1cf91ee0a503d91e470cbd670aa66b07ed0/markdown-it-py-3.0.0.tar.gz", hash = "sha256:e3f60a94fa066dc52ec76661e37c851cb232d92f9886b15cb560aaada2df8feb", size = 74596, upload_time = "2023-06-03T06:41:14.443Z" }
wheels = [
    { url = "https://files.pythonhosted.org/packages/42/d7/1ec15b46af6af88f19b8e5ffea08fa375d433c998b8a7639e76935c14f1f/markdown_it_py-3.0.0-py3-none-any.whl", hash = "sha256:355216845c60bd96232cd8d8c40e8f9765cc86f46880e43a8fd22dc1a1a8cab1", size = 87528, upload_time = "2023-06-03T06:41:11.019Z" },
]

[[package]]
name = "mcp"
version = "1.6.0"
source = { registry = "https://pypi.org/simple" }
dependencies = [
    { name = "anyio" },
    { name = "httpx" },
    { name = "httpx-sse" },
    { name = "pydantic" },
    { name = "pydantic-settings" },
    { name = "sse-starlette" },
    { name = "starlette" },
    { name = "uvicorn" },
]
sdist = { url = "https://files.pythonhosted.org/packages/95/d2/f587cb965a56e992634bebc8611c5b579af912b74e04eb9164bd49527d21/mcp-1.6.0.tar.gz", hash = "sha256:d9324876de2c5637369f43161cd71eebfd803df5a95e46225cab8d280e366723", size = 200031, upload_time = "2025-03-27T16:46:32.336Z" }
wheels = [
    { url = "https://files.pythonhosted.org/packages/10/30/20a7f33b0b884a9d14dd3aa94ff1ac9da1479fe2ad66dd9e2736075d2506/mcp-1.6.0-py3-none-any.whl", hash = "sha256:7bd24c6ea042dbec44c754f100984d186620d8b841ec30f1b19eda9b93a634d0", size = 76077, upload_time = "2025-03-27T16:46:29.919Z" },
]

[[package]]
name = "mdurl"
version = "0.1.2"
source = { registry = "https://pypi.org/simple" }
sdist = { url = "https://files.pythonhosted.org/packages/d6/54/cfe61301667036ec958cb99bd3efefba235e65cdeb9c84d24a8293ba1d90/mdurl-0.1.2.tar.gz", hash = "sha256:bb413d29f5eea38f31dd4754dd7377d4465116fb207585f97bf925588687c1ba", size = 8729, upload_time = "2022-08-14T12:40:10.846Z" }
wheels = [
    { url = "https://files.pythonhosted.org/packages/b3/38/89ba8ad64ae25be8de66a6d463314cf1eb366222074cfda9ee839c56a4b4/mdurl-0.1.2-py3-none-any.whl", hash = "sha256:84008a41e51615a49fc9966191ff91509e3c40b939176e643fd50a5c2196b8f8", size = 9979, upload_time = "2022-08-14T12:40:09.779Z" },
]

[[package]]
name = "multidict"
version = "6.4.3"
source = { registry = "https://pypi.org/simple" }
dependencies = [
    { name = "typing-extensions", marker = "python_full_version < '3.11'" },
]
sdist = { url = "https://files.pythonhosted.org/packages/da/2c/e367dfb4c6538614a0c9453e510d75d66099edf1c4e69da1b5ce691a1931/multidict-6.4.3.tar.gz", hash = "sha256:3ada0b058c9f213c5f95ba301f922d402ac234f1111a7d8fd70f1b99f3c281ec", size = 89372, upload_time = "2025-04-10T22:20:17.956Z" }
wheels = [
    { url = "https://files.pythonhosted.org/packages/83/44/45e798d4cd1b5dfe41ddf36266c7aca6d954e3c7a8b0d599ad555ce2b4f8/multidict-6.4.3-cp310-cp310-macosx_10_9_universal2.whl", hash = "sha256:32a998bd8a64ca48616eac5a8c1cc4fa38fb244a3facf2eeb14abe186e0f6cc5", size = 65822, upload_time = "2025-04-10T22:17:32.83Z" },
    { url = "https://files.pythonhosted.org/packages/10/fb/9ea024f928503f8c758f8463759d21958bf27b1f7a1103df73e5022e6a7c/multidict-6.4.3-cp310-cp310-macosx_10_9_x86_64.whl", hash = "sha256:a54ec568f1fc7f3c313c2f3b16e5db346bf3660e1309746e7fccbbfded856188", size = 38706, upload_time = "2025-04-10T22:17:35.028Z" },
    { url = "https://files.pythonhosted.org/packages/6d/eb/7013316febca37414c0e1469fccadcb1a0e4315488f8f57ca5d29b384863/multidict-6.4.3-cp310-cp310-macosx_11_0_arm64.whl", hash = "sha256:a7be07e5df178430621c716a63151165684d3e9958f2bbfcb644246162007ab7", size = 37979, upload_time = "2025-04-10T22:17:36.626Z" },
    { url = "https://files.pythonhosted.org/packages/64/28/5a7bf4e7422613ea80f9ebc529d3845b20a422cfa94d4355504ac98047ee/multidict-6.4.3-cp310-cp310-manylinux_2_17_aarch64.manylinux2014_aarch64.whl", hash = "sha256:b128dbf1c939674a50dd0b28f12c244d90e5015e751a4f339a96c54f7275e291", size = 220233, upload_time = "2025-04-10T22:17:37.807Z" },
    { url = "https://files.pythonhosted.org/packages/52/05/b4c58850f71befde6a16548968b48331a155a80627750b150bb5962e4dea/multidict-6.4.3-cp310-cp310-manylinux_2_17_armv7l.manylinux2014_armv7l.manylinux_2_31_armv7l.whl", hash = "sha256:b9cb19dfd83d35b6ff24a4022376ea6e45a2beba8ef3f0836b8a4b288b6ad685", size = 217762, upload_time = "2025-04-10T22:17:39.493Z" },
    { url = "https://files.pythonhosted.org/packages/99/a3/393e23bba1e9a00f95b3957acd8f5e3ee3446e78c550f593be25f9de0483/multidict-6.4.3-cp310-cp310-manylinux_2_17_ppc64le.manylinux2014_ppc64le.whl", hash = "sha256:3cf62f8e447ea2c1395afa289b332e49e13d07435369b6f4e41f887db65b40bf", size = 230699, upload_time = "2025-04-10T22:17:41.207Z" },
    { url = "https://files.pythonhosted.org/packages/9c/a7/52c63069eb1a079f824257bb8045d93e692fa2eb34d08323d1fdbdfc398a/multidict-6.4.3-cp310-cp310-manylinux_2_17_s390x.manylinux2014_s390x.whl", hash = "sha256:909f7d43ff8f13d1adccb6a397094adc369d4da794407f8dd592c51cf0eae4b1", size = 226801, upload_time = "2025-04-10T22:17:42.62Z" },
    { url = "https://files.pythonhosted.org/packages/2c/e9/40d2b73e7d6574d91074d83477a990e3701affbe8b596010d4f5e6c7a6fa/multidict-6.4.3-cp310-cp310-manylinux_2_17_x86_64.manylinux2014_x86_64.whl", hash = "sha256:0bb8f8302fbc7122033df959e25777b0b7659b1fd6bcb9cb6bed76b5de67afef", size = 219833, upload_time = "2025-04-10T22:17:44.046Z" },
    { url = "https://files.pythonhosted.org/packages/e4/6a/0572b22fe63c632254f55a1c1cb7d29f644002b1d8731d6103a290edc754/multidict-6.4.3-cp310-cp310-manylinux_2_5_i686.manylinux1_i686.manylinux_2_17_i686.manylinux2014_i686.whl", hash = "sha256:224b79471b4f21169ea25ebc37ed6f058040c578e50ade532e2066562597b8a9", size = 212920, upload_time = "2025-04-10T22:17:45.48Z" },
    { url = "https://files.pythonhosted.org/packages/33/fe/c63735db9dece0053868b2d808bcc2592a83ce1830bc98243852a2b34d42/multidict-6.4.3-cp310-cp310-musllinux_1_2_aarch64.whl", hash = "sha256:a7bd27f7ab3204f16967a6f899b3e8e9eb3362c0ab91f2ee659e0345445e0078", size = 225263, upload_time = "2025-04-10T22:17:47.203Z" },
    { url = "https://files.pythonhosted.org/packages/47/c2/2db296d64d41525110c27ed38fadd5eb571c6b936233e75a5ea61b14e337/multidict-6.4.3-cp310-cp310-musllinux_1_2_armv7l.whl", hash = "sha256:99592bd3162e9c664671fd14e578a33bfdba487ea64bcb41d281286d3c870ad7", size = 214249, upload_time = "2025-04-10T22:17:48.95Z" },
    { url = "https://files.pythonhosted.org/packages/7e/74/8bc26e54c79f9a0f111350b1b28a9cacaaee53ecafccd53c90e59754d55a/multidict-6.4.3-cp310-cp310-musllinux_1_2_i686.whl", hash = "sha256:a62d78a1c9072949018cdb05d3c533924ef8ac9bcb06cbf96f6d14772c5cd451", size = 221650, upload_time = "2025-04-10T22:17:50.265Z" },
    { url = "https://files.pythonhosted.org/packages/af/d7/2ce87606e3799d9a08a941f4c170930a9895886ea8bd0eca75c44baeebe3/multidict-6.4.3-cp310-cp310-musllinux_1_2_ppc64le.whl", hash = "sha256:3ccdde001578347e877ca4f629450973c510e88e8865d5aefbcb89b852ccc666", size = 231235, upload_time = "2025-04-10T22:17:51.579Z" },
    { url = "https://files.pythonhosted.org/packages/07/e1/d191a7ad3b90c613fc4b130d07a41c380e249767586148709b54d006ca17/multidict-6.4.3-cp310-cp310-musllinux_1_2_s390x.whl", hash = "sha256:eccb67b0e78aa2e38a04c5ecc13bab325a43e5159a181a9d1a6723db913cbb3c", size = 226056, upload_time = "2025-04-10T22:17:53.092Z" },
    { url = "https://files.pythonhosted.org/packages/24/05/a57490cf6a8d5854f4af2d17dfc54924f37fbb683986e133b76710a36079/multidict-6.4.3-cp310-cp310-musllinux_1_2_x86_64.whl", hash = "sha256:8b6fcf6054fc4114a27aa865f8840ef3d675f9316e81868e0ad5866184a6cba5", size = 220014, upload_time = "2025-04-10T22:17:54.729Z" },
    { url = "https://files.pythonhosted.org/packages/5c/b1/be04fa9f08c684e9e27cca85b4ab94c10f017ec07c4c631af9c8c10bb275/multidict-6.4.3-cp310-cp310-win32.whl", hash = "sha256:f92c7f62d59373cd93bc9969d2da9b4b21f78283b1379ba012f7ee8127b3152e", size = 35042, upload_time = "2025-04-10T22:17:56.615Z" },
    { url = "https://files.pythonhosted.org/packages/d9/ca/8888f99892513001fa900eef11bafbf38ff3485109510487de009da85748/multidict-6.4.3-cp310-cp310-win_amd64.whl", hash = "sha256:b57e28dbc031d13916b946719f213c494a517b442d7b48b29443e79610acd887", size = 38506, upload_time = "2025-04-10T22:17:58.119Z" },
    { url = "https://files.pythonhosted.org/packages/16/e0/53cf7f27eda48fffa53cfd4502329ed29e00efb9e4ce41362cbf8aa54310/multidict-6.4.3-cp311-cp311-macosx_10_9_universal2.whl", hash = "sha256:f6f19170197cc29baccd33ccc5b5d6a331058796485857cf34f7635aa25fb0cd", size = 65259, upload_time = "2025-04-10T22:17:59.632Z" },
    { url = "https://files.pythonhosted.org/packages/44/79/1dcd93ce7070cf01c2ee29f781c42b33c64fce20033808f1cc9ec8413d6e/multidict-6.4.3-cp311-cp311-macosx_10_9_x86_64.whl", hash = "sha256:f2882bf27037eb687e49591690e5d491e677272964f9ec7bc2abbe09108bdfb8", size = 38451, upload_time = "2025-04-10T22:18:01.202Z" },
    { url = "https://files.pythonhosted.org/packages/f4/35/2292cf29ab5f0d0b3613fad1b75692148959d3834d806be1885ceb49a8ff/multidict-6.4.3-cp311-cp311-macosx_11_0_arm64.whl", hash = "sha256:fbf226ac85f7d6b6b9ba77db4ec0704fde88463dc17717aec78ec3c8546c70ad", size = 37706, upload_time = "2025-04-10T22:18:02.276Z" },
    { url = "https://files.pythonhosted.org/packages/f6/d1/6b157110b2b187b5a608b37714acb15ee89ec773e3800315b0107ea648cd/multidict-6.4.3-cp311-cp311-manylinux_2_17_aarch64.manylinux2014_aarch64.whl", hash = "sha256:2e329114f82ad4b9dd291bef614ea8971ec119ecd0f54795109976de75c9a852", size = 226669, upload_time = "2025-04-10T22:18:03.436Z" },
    { url = "https://files.pythonhosted.org/packages/40/7f/61a476450651f177c5570e04bd55947f693077ba7804fe9717ee9ae8de04/multidict-6.4.3-cp311-cp311-manylinux_2_17_armv7l.manylinux2014_armv7l.manylinux_2_31_armv7l.whl", hash = "sha256:1f4e0334d7a555c63f5c8952c57ab6f1c7b4f8c7f3442df689fc9f03df315c08", size = 223182, upload_time = "2025-04-10T22:18:04.922Z" },
    { url = "https://files.pythonhosted.org/packages/51/7b/eaf7502ac4824cdd8edcf5723e2e99f390c879866aec7b0c420267b53749/multidict-6.4.3-cp311-cp311-manylinux_2_17_ppc64le.manylinux2014_ppc64le.whl", hash = "sha256:740915eb776617b57142ce0bb13b7596933496e2f798d3d15a20614adf30d229", size = 235025, upload_time = "2025-04-10T22:18:06.274Z" },
    { url = "https://files.pythonhosted.org/packages/3b/f6/facdbbd73c96b67a93652774edd5778ab1167854fa08ea35ad004b1b70ad/multidict-6.4.3-cp311-cp311-manylinux_2_17_s390x.manylinux2014_s390x.whl", hash = "sha256:255dac25134d2b141c944b59a0d2f7211ca12a6d4779f7586a98b4b03ea80508", size = 231481, upload_time = "2025-04-10T22:18:07.742Z" },
    { url = "https://files.pythonhosted.org/packages/70/57/c008e861b3052405eebf921fd56a748322d8c44dcfcab164fffbccbdcdc4/multidict-6.4.3-cp311-cp311-manylinux_2_17_x86_64.manylinux2014_x86_64.whl", hash = "sha256:d4e8535bd4d741039b5aad4285ecd9b902ef9e224711f0b6afda6e38d7ac02c7", size = 223492, upload_time = "2025-04-10T22:18:09.095Z" },
    { url = "https://files.pythonhosted.org/packages/30/4d/7d8440d3a12a6ae5d6b202d6e7f2ac6ab026e04e99aaf1b73f18e6bc34bc/multidict-6.4.3-cp311-cp311-manylinux_2_5_i686.manylinux1_i686.manylinux_2_17_i686.manylinux2014_i686.whl", hash = "sha256:30c433a33be000dd968f5750722eaa0991037be0be4a9d453eba121774985bc8", size = 217279, upload_time = "2025-04-10T22:18:10.474Z" },
    { url = "https://files.pythonhosted.org/packages/7f/e7/bca0df4dd057597b94138d2d8af04eb3c27396a425b1b0a52e082f9be621/multidict-6.4.3-cp311-cp311-musllinux_1_2_aarch64.whl", hash = "sha256:4eb33b0bdc50acd538f45041f5f19945a1f32b909b76d7b117c0c25d8063df56", size = 228733, upload_time = "2025-04-10T22:18:11.793Z" },
    { url = "https://files.pythonhosted.org/packages/88/f5/383827c3f1c38d7c92dbad00a8a041760228573b1c542fbf245c37bbca8a/multidict-6.4.3-cp311-cp311-musllinux_1_2_armv7l.whl", hash = "sha256:75482f43465edefd8a5d72724887ccdcd0c83778ded8f0cb1e0594bf71736cc0", size = 218089, upload_time = "2025-04-10T22:18:13.153Z" },
    { url = "https://files.pythonhosted.org/packages/36/8a/a5174e8a7d8b94b4c8f9c1e2cf5d07451f41368ffe94d05fc957215b8e72/multidict-6.4.3-cp311-cp311-musllinux_1_2_i686.whl", hash = "sha256:ce5b3082e86aee80b3925ab4928198450d8e5b6466e11501fe03ad2191c6d777", size = 225257, upload_time = "2025-04-10T22:18:14.654Z" },
    { url = "https://files.pythonhosted.org/packages/8c/76/1d4b7218f0fd00b8e5c90b88df2e45f8af127f652f4e41add947fa54c1c4/multidict-6.4.3-cp311-cp311-musllinux_1_2_ppc64le.whl", hash = "sha256:e413152e3212c4d39f82cf83c6f91be44bec9ddea950ce17af87fbf4e32ca6b2", size = 234728, upload_time = "2025-04-10T22:18:16.236Z" },
    { url = "https://files.pythonhosted.org/packages/64/44/18372a4f6273fc7ca25630d7bf9ae288cde64f29593a078bff450c7170b6/multidict-6.4.3-cp311-cp311-musllinux_1_2_s390x.whl", hash = "sha256:8aac2eeff69b71f229a405c0a4b61b54bade8e10163bc7b44fcd257949620618", size = 230087, upload_time = "2025-04-10T22:18:17.979Z" },
    { url = "https://files.pythonhosted.org/packages/0f/ae/28728c314a698d8a6d9491fcacc897077348ec28dd85884d09e64df8a855/multidict-6.4.3-cp311-cp311-musllinux_1_2_x86_64.whl", hash = "sha256:ab583ac203af1d09034be41458feeab7863c0635c650a16f15771e1386abf2d7", size = 223137, upload_time = "2025-04-10T22:18:19.362Z" },
    { url = "https://files.pythonhosted.org/packages/22/50/785bb2b3fe16051bc91c70a06a919f26312da45c34db97fc87441d61e343/multidict-6.4.3-cp311-cp311-win32.whl", hash = "sha256:1b2019317726f41e81154df636a897de1bfe9228c3724a433894e44cd2512378", size = 34959, upload_time = "2025-04-10T22:18:20.728Z" },
    { url = "https://files.pythonhosted.org/packages/2f/63/2a22e099ae2f4d92897618c00c73a09a08a2a9aa14b12736965bf8d59fd3/multidict-6.4.3-cp311-cp311-win_amd64.whl", hash = "sha256:43173924fa93c7486402217fab99b60baf78d33806af299c56133a3755f69589", size = 38541, upload_time = "2025-04-10T22:18:22.001Z" },
    { url = "https://files.pythonhosted.org/packages/fc/bb/3abdaf8fe40e9226ce8a2ba5ecf332461f7beec478a455d6587159f1bf92/multidict-6.4.3-cp312-cp312-macosx_10_13_universal2.whl", hash = "sha256:1f1c2f58f08b36f8475f3ec6f5aeb95270921d418bf18f90dffd6be5c7b0e676", size = 64019, upload_time = "2025-04-10T22:18:23.174Z" },
    { url = "https://files.pythonhosted.org/packages/7e/b5/1b2e8de8217d2e89db156625aa0fe4a6faad98972bfe07a7b8c10ef5dd6b/multidict-6.4.3-cp312-cp312-macosx_10_13_x86_64.whl", hash = "sha256:26ae9ad364fc61b936fb7bf4c9d8bd53f3a5b4417142cd0be5c509d6f767e2f1", size = 37925, upload_time = "2025-04-10T22:18:24.834Z" },
    { url = "https://files.pythonhosted.org/packages/b4/e2/3ca91c112644a395c8eae017144c907d173ea910c913ff8b62549dcf0bbf/multidict-6.4.3-cp312-cp312-macosx_11_0_arm64.whl", hash = "sha256:659318c6c8a85f6ecfc06b4e57529e5a78dfdd697260cc81f683492ad7e9435a", size = 37008, upload_time = "2025-04-10T22:18:26.069Z" },
    { url = "https://files.pythonhosted.org/packages/60/23/79bc78146c7ac8d1ac766b2770ca2e07c2816058b8a3d5da6caed8148637/multidict-6.4.3-cp312-cp312-manylinux_2_17_aarch64.manylinux2014_aarch64.whl", hash = "sha256:e1eb72c741fd24d5a28242ce72bb61bc91f8451877131fa3fe930edb195f7054", size = 224374, upload_time = "2025-04-10T22:18:27.714Z" },
    { url = "https://files.pythonhosted.org/packages/86/35/77950ed9ebd09136003a85c1926ba42001ca5be14feb49710e4334ee199b/multidict-6.4.3-cp312-cp312-manylinux_2_17_armv7l.manylinux2014_armv7l.manylinux_2_31_armv7l.whl", hash = "sha256:3cd06d88cb7398252284ee75c8db8e680aa0d321451132d0dba12bc995f0adcc", size = 230869, upload_time = "2025-04-10T22:18:29.162Z" },
    { url = "https://files.pythonhosted.org/packages/49/97/2a33c6e7d90bc116c636c14b2abab93d6521c0c052d24bfcc231cbf7f0e7/multidict-6.4.3-cp312-cp312-manylinux_2_17_ppc64le.manylinux2014_ppc64le.whl", hash = "sha256:4543d8dc6470a82fde92b035a92529317191ce993533c3c0c68f56811164ed07", size = 231949, upload_time = "2025-04-10T22:18:30.679Z" },
    { url = "https://files.pythonhosted.org/packages/56/ce/e9b5d9fcf854f61d6686ada7ff64893a7a5523b2a07da6f1265eaaea5151/multidict-6.4.3-cp312-cp312-manylinux_2_17_s390x.manylinux2014_s390x.whl", hash = "sha256:30a3ebdc068c27e9d6081fca0e2c33fdf132ecea703a72ea216b81a66860adde", size = 231032, upload_time = "2025-04-10T22:18:32.146Z" },
    { url = "https://files.pythonhosted.org/packages/f0/ac/7ced59dcdfeddd03e601edb05adff0c66d81ed4a5160c443e44f2379eef0/multidict-6.4.3-cp312-cp312-manylinux_2_17_x86_64.manylinux2014_x86_64.whl", hash = "sha256:b038f10e23f277153f86f95c777ba1958bcd5993194fda26a1d06fae98b2f00c", size = 223517, upload_time = "2025-04-10T22:18:33.538Z" },
    { url = "https://files.pythonhosted.org/packages/db/e6/325ed9055ae4e085315193a1b58bdb4d7fc38ffcc1f4975cfca97d015e17/multidict-6.4.3-cp312-cp312-manylinux_2_5_i686.manylinux1_i686.manylinux_2_17_i686.manylinux2014_i686.whl", hash = "sha256:c605a2b2dc14282b580454b9b5d14ebe0668381a3a26d0ac39daa0ca115eb2ae", size = 216291, upload_time = "2025-04-10T22:18:34.962Z" },
    { url = "https://files.pythonhosted.org/packages/fa/84/eeee6d477dd9dcb7691c3bb9d08df56017f5dd15c730bcc9383dcf201cf4/multidict-6.4.3-cp312-cp312-musllinux_1_2_aarch64.whl", hash = "sha256:8bd2b875f4ca2bb527fe23e318ddd509b7df163407b0fb717df229041c6df5d3", size = 228982, upload_time = "2025-04-10T22:18:36.443Z" },
    { url = "https://files.pythonhosted.org/packages/82/94/4d1f3e74e7acf8b0c85db350e012dcc61701cd6668bc2440bb1ecb423c90/multidict-6.4.3-cp312-cp312-musllinux_1_2_armv7l.whl", hash = "sha256:c2e98c840c9c8e65c0e04b40c6c5066c8632678cd50c8721fdbcd2e09f21a507", size = 226823, upload_time = "2025-04-10T22:18:37.924Z" },
    { url = "https://files.pythonhosted.org/packages/09/f0/1e54b95bda7cd01080e5732f9abb7b76ab5cc795b66605877caeb2197476/multidict-6.4.3-cp312-cp312-musllinux_1_2_i686.whl", hash = "sha256:66eb80dd0ab36dbd559635e62fba3083a48a252633164857a1d1684f14326427", size = 222714, upload_time = "2025-04-10T22:18:39.807Z" },
    { url = "https://files.pythonhosted.org/packages/e7/a2/f6cbca875195bd65a3e53b37ab46486f3cc125bdeab20eefe5042afa31fb/multidict-6.4.3-cp312-cp312-musllinux_1_2_ppc64le.whl", hash = "sha256:c23831bdee0a2a3cf21be057b5e5326292f60472fb6c6f86392bbf0de70ba731", size = 233739, upload_time = "2025-04-10T22:18:41.341Z" },
    { url = "https://files.pythonhosted.org/packages/79/68/9891f4d2b8569554723ddd6154375295f789dc65809826c6fb96a06314fd/multidict-6.4.3-cp312-cp312-musllinux_1_2_s390x.whl", hash = "sha256:1535cec6443bfd80d028052e9d17ba6ff8a5a3534c51d285ba56c18af97e9713", size = 230809, upload_time = "2025-04-10T22:18:42.817Z" },
    { url = "https://files.pythonhosted.org/packages/e6/72/a7be29ba1e87e4fc5ceb44dabc7940b8005fd2436a332a23547709315f70/multidict-6.4.3-cp312-cp312-musllinux_1_2_x86_64.whl", hash = "sha256:3b73e7227681f85d19dec46e5b881827cd354aabe46049e1a61d2f9aaa4e285a", size = 226934, upload_time = "2025-04-10T22:18:44.311Z" },
    { url = "https://files.pythonhosted.org/packages/12/c1/259386a9ad6840ff7afc686da96808b503d152ac4feb3a96c651dc4f5abf/multidict-6.4.3-cp312-cp312-win32.whl", hash = "sha256:8eac0c49df91b88bf91f818e0a24c1c46f3622978e2c27035bfdca98e0e18124", size = 35242, upload_time = "2025-04-10T22:18:46.193Z" },
    { url = "https://files.pythonhosted.org/packages/06/24/c8fdff4f924d37225dc0c56a28b1dca10728fc2233065fafeb27b4b125be/multidict-6.4.3-cp312-cp312-win_amd64.whl", hash = "sha256:11990b5c757d956cd1db7cb140be50a63216af32cd6506329c2c59d732d802db", size = 38635, upload_time = "2025-04-10T22:18:47.498Z" },
    { url = "https://files.pythonhosted.org/packages/6c/4b/86fd786d03915c6f49998cf10cd5fe6b6ac9e9a071cb40885d2e080fb90d/multidict-6.4.3-cp313-cp313-macosx_10_13_universal2.whl", hash = "sha256:7a76534263d03ae0cfa721fea40fd2b5b9d17a6f85e98025931d41dc49504474", size = 63831, upload_time = "2025-04-10T22:18:48.748Z" },
    { url = "https://files.pythonhosted.org/packages/45/05/9b51fdf7aef2563340a93be0a663acba2c428c4daeaf3960d92d53a4a930/multidict-6.4.3-cp313-cp313-macosx_10_13_x86_64.whl", hash = "sha256:805031c2f599eee62ac579843555ed1ce389ae00c7e9f74c2a1b45e0564a88dd", size = 37888, upload_time = "2025-04-10T22:18:50.021Z" },
    { url = "https://files.pythonhosted.org/packages/0b/43/53fc25394386c911822419b522181227ca450cf57fea76e6188772a1bd91/multidict-6.4.3-cp313-cp313-macosx_11_0_arm64.whl", hash = "sha256:c56c179839d5dcf51d565132185409d1d5dd8e614ba501eb79023a6cab25576b", size = 36852, upload_time = "2025-04-10T22:18:51.246Z" },
    { url = "https://files.pythonhosted.org/packages/8a/68/7b99c751e822467c94a235b810a2fd4047d4ecb91caef6b5c60116991c4b/multidict-6.4.3-cp313-cp313-manylinux_2_17_aarch64.manylinux2014_aarch64.whl", hash = "sha256:9c64f4ddb3886dd8ab71b68a7431ad4aa01a8fa5be5b11543b29674f29ca0ba3", size = 223644, upload_time = "2025-04-10T22:18:52.965Z" },
    { url = "https://files.pythonhosted.org/packages/80/1b/d458d791e4dd0f7e92596667784fbf99e5c8ba040affe1ca04f06b93ae92/multidict-6.4.3-cp313-cp313-manylinux_2_17_armv7l.manylinux2014_armv7l.manylinux_2_31_armv7l.whl", hash = "sha256:3002a856367c0b41cad6784f5b8d3ab008eda194ed7864aaa58f65312e2abcac", size = 230446, upload_time = "2025-04-10T22:18:54.509Z" },
    { url = "https://files.pythonhosted.org/packages/e2/46/9793378d988905491a7806d8987862dc5a0bae8a622dd896c4008c7b226b/multidict-6.4.3-cp313-cp313-manylinux_2_17_ppc64le.manylinux2014_ppc64le.whl", hash = "sha256:3d75e621e7d887d539d6e1d789f0c64271c250276c333480a9e1de089611f790", size = 231070, upload_time = "2025-04-10T22:18:56.019Z" },
    { url = "https://files.pythonhosted.org/packages/a7/b8/b127d3e1f8dd2a5bf286b47b24567ae6363017292dc6dec44656e6246498/multidict-6.4.3-cp313-cp313-manylinux_2_17_s390x.manylinux2014_s390x.whl", hash = "sha256:995015cf4a3c0d72cbf453b10a999b92c5629eaf3a0c3e1efb4b5c1f602253bb", size = 229956, upload_time = "2025-04-10T22:18:59.146Z" },
    { url = "https://files.pythonhosted.org/packages/0c/93/f70a4c35b103fcfe1443059a2bb7f66e5c35f2aea7804105ff214f566009/multidict-6.4.3-cp313-cp313-manylinux_2_17_x86_64.manylinux2014_x86_64.whl", hash = "sha256:a2b0fabae7939d09d7d16a711468c385272fa1b9b7fb0d37e51143585d8e72e0", size = 222599, upload_time = "2025-04-10T22:19:00.657Z" },
    { url = "https://files.pythonhosted.org/packages/63/8c/e28e0eb2fe34921d6aa32bfc4ac75b09570b4d6818cc95d25499fe08dc1d/multidict-6.4.3-cp313-cp313-manylinux_2_5_i686.manylinux1_i686.manylinux_2_17_i686.manylinux2014_i686.whl", hash = "sha256:61ed4d82f8a1e67eb9eb04f8587970d78fe7cddb4e4d6230b77eda23d27938f9", size = 216136, upload_time = "2025-04-10T22:19:02.244Z" },
    { url = "https://files.pythonhosted.org/packages/72/f5/fbc81f866585b05f89f99d108be5d6ad170e3b6c4d0723d1a2f6ba5fa918/multidict-6.4.3-cp313-cp313-musllinux_1_2_aarch64.whl", hash = "sha256:062428944a8dc69df9fdc5d5fc6279421e5f9c75a9ee3f586f274ba7b05ab3c8", size = 228139, upload_time = "2025-04-10T22:19:04.151Z" },
    { url = "https://files.pythonhosted.org/packages/bb/ba/7d196bad6b85af2307d81f6979c36ed9665f49626f66d883d6c64d156f78/multidict-6.4.3-cp313-cp313-musllinux_1_2_armv7l.whl", hash = "sha256:b90e27b4674e6c405ad6c64e515a505c6d113b832df52fdacb6b1ffd1fa9a1d1", size = 226251, upload_time = "2025-04-10T22:19:06.117Z" },
    { url = "https://files.pythonhosted.org/packages/cc/e2/fae46a370dce79d08b672422a33df721ec8b80105e0ea8d87215ff6b090d/multidict-6.4.3-cp313-cp313-musllinux_1_2_i686.whl", hash = "sha256:7d50d4abf6729921e9613d98344b74241572b751c6b37feed75fb0c37bd5a817", size = 221868, upload_time = "2025-04-10T22:19:07.981Z" },
    { url = "https://files.pythonhosted.org/packages/26/20/bbc9a3dec19d5492f54a167f08546656e7aef75d181d3d82541463450e88/multidict-6.4.3-cp313-cp313-musllinux_1_2_ppc64le.whl", hash = "sha256:43fe10524fb0a0514be3954be53258e61d87341008ce4914f8e8b92bee6f875d", size = 233106, upload_time = "2025-04-10T22:19:09.5Z" },
    { url = "https://files.pythonhosted.org/packages/ee/8d/f30ae8f5ff7a2461177f4d8eb0d8f69f27fb6cfe276b54ec4fd5a282d918/multidict-6.4.3-cp313-cp313-musllinux_1_2_s390x.whl", hash = "sha256:236966ca6c472ea4e2d3f02f6673ebfd36ba3f23159c323f5a496869bc8e47c9", size = 230163, upload_time = "2025-04-10T22:19:11Z" },
    { url = "https://files.pythonhosted.org/packages/15/e9/2833f3c218d3c2179f3093f766940ded6b81a49d2e2f9c46ab240d23dfec/multidict-6.4.3-cp313-cp313-musllinux_1_2_x86_64.whl", hash = "sha256:422a5ec315018e606473ba1f5431e064cf8b2a7468019233dcf8082fabad64c8", size = 225906, upload_time = "2025-04-10T22:19:12.875Z" },
    { url = "https://files.pythonhosted.org/packages/f1/31/6edab296ac369fd286b845fa5dd4c409e63bc4655ed8c9510fcb477e9ae9/multidict-6.4.3-cp313-cp313-win32.whl", hash = "sha256:f901a5aace8e8c25d78960dcc24c870c8d356660d3b49b93a78bf38eb682aac3", size = 35238, upload_time = "2025-04-10T22:19:14.41Z" },
    { url = "https://files.pythonhosted.org/packages/23/57/2c0167a1bffa30d9a1383c3dab99d8caae985defc8636934b5668830d2ef/multidict-6.4.3-cp313-cp313-win_amd64.whl", hash = "sha256:1c152c49e42277bc9a2f7b78bd5fa10b13e88d1b0328221e7aef89d5c60a99a5", size = 38799, upload_time = "2025-04-10T22:19:15.869Z" },
    { url = "https://files.pythonhosted.org/packages/c9/13/2ead63b9ab0d2b3080819268acb297bd66e238070aa8d42af12b08cbee1c/multidict-6.4.3-cp313-cp313t-macosx_10_13_universal2.whl", hash = "sha256:be8751869e28b9c0d368d94f5afcb4234db66fe8496144547b4b6d6a0645cfc6", size = 68642, upload_time = "2025-04-10T22:19:17.527Z" },
    { url = "https://files.pythonhosted.org/packages/85/45/f1a751e1eede30c23951e2ae274ce8fad738e8a3d5714be73e0a41b27b16/multidict-6.4.3-cp313-cp313t-macosx_10_13_x86_64.whl", hash = "sha256:0d4b31f8a68dccbcd2c0ea04f0e014f1defc6b78f0eb8b35f2265e8716a6df0c", size = 40028, upload_time = "2025-04-10T22:19:19.465Z" },
    { url = "https://files.pythonhosted.org/packages/a7/29/fcc53e886a2cc5595cc4560df333cb9630257bda65003a7eb4e4e0d8f9c1/multidict-6.4.3-cp313-cp313t-macosx_11_0_arm64.whl", hash = "sha256:032efeab3049e37eef2ff91271884303becc9e54d740b492a93b7e7266e23756", size = 39424, upload_time = "2025-04-10T22:19:20.762Z" },
    { url = "https://files.pythonhosted.org/packages/f6/f0/056c81119d8b88703971f937b371795cab1407cd3c751482de5bfe1a04a9/multidict-6.4.3-cp313-cp313t-manylinux_2_17_aarch64.manylinux2014_aarch64.whl", hash = "sha256:9e78006af1a7c8a8007e4f56629d7252668344442f66982368ac06522445e375", size = 226178, upload_time = "2025-04-10T22:19:22.17Z" },
    { url = "https://files.pythonhosted.org/packages/a3/79/3b7e5fea0aa80583d3a69c9d98b7913dfd4fbc341fb10bb2fb48d35a9c21/multidict-6.4.3-cp313-cp313t-manylinux_2_17_armv7l.manylinux2014_armv7l.manylinux_2_31_armv7l.whl", hash = "sha256:daeac9dd30cda8703c417e4fddccd7c4dc0c73421a0b54a7da2713be125846be", size = 222617, upload_time = "2025-04-10T22:19:23.773Z" },
    { url = "https://files.pythonhosted.org/packages/06/db/3ed012b163e376fc461e1d6a67de69b408339bc31dc83d39ae9ec3bf9578/multidict-6.4.3-cp313-cp313t-manylinux_2_17_ppc64le.manylinux2014_ppc64le.whl", hash = "sha256:1f6f90700881438953eae443a9c6f8a509808bc3b185246992c4233ccee37fea", size = 227919, upload_time = "2025-04-10T22:19:25.35Z" },
    { url = "https://files.pythonhosted.org/packages/b1/db/0433c104bca380989bc04d3b841fc83e95ce0c89f680e9ea4251118b52b6/multidict-6.4.3-cp313-cp313t-manylinux_2_17_s390x.manylinux2014_s390x.whl", hash = "sha256:f84627997008390dd15762128dcf73c3365f4ec0106739cde6c20a07ed198ec8", size = 226097, upload_time = "2025-04-10T22:19:27.183Z" },
    { url = "https://files.pythonhosted.org/packages/c2/95/910db2618175724dd254b7ae635b6cd8d2947a8b76b0376de7b96d814dab/multidict-6.4.3-cp313-cp313t-manylinux_2_17_x86_64.manylinux2014_x86_64.whl", hash = "sha256:3307b48cd156153b117c0ea54890a3bdbf858a5b296ddd40dc3852e5f16e9b02", size = 220706, upload_time = "2025-04-10T22:19:28.882Z" },
    { url = "https://files.pythonhosted.org/packages/d1/af/aa176c6f5f1d901aac957d5258d5e22897fe13948d1e69063ae3d5d0ca01/multidict-6.4.3-cp313-cp313t-manylinux_2_5_i686.manylinux1_i686.manylinux_2_17_i686.manylinux2014_i686.whl", hash = "sha256:ead46b0fa1dcf5af503a46e9f1c2e80b5d95c6011526352fa5f42ea201526124", size = 211728, upload_time = "2025-04-10T22:19:30.481Z" },
    { url = "https://files.pythonhosted.org/packages/e7/42/d51cc5fc1527c3717d7f85137d6c79bb7a93cd214c26f1fc57523774dbb5/multidict-6.4.3-cp313-cp313t-musllinux_1_2_aarch64.whl", hash = "sha256:1748cb2743bedc339d63eb1bca314061568793acd603a6e37b09a326334c9f44", size = 226276, upload_time = "2025-04-10T22:19:32.454Z" },
    { url = "https://files.pythonhosted.org/packages/28/6b/d836dea45e0b8432343ba4acf9a8ecaa245da4c0960fb7ab45088a5e568a/multidict-6.4.3-cp313-cp313t-musllinux_1_2_armv7l.whl", hash = "sha256:acc9fa606f76fc111b4569348cc23a771cb52c61516dcc6bcef46d612edb483b", size = 212069, upload_time = "2025-04-10T22:19:34.17Z" },
    { url = "https://files.pythonhosted.org/packages/55/34/0ee1a7adb3560e18ee9289c6e5f7db54edc312b13e5c8263e88ea373d12c/multidict-6.4.3-cp313-cp313t-musllinux_1_2_i686.whl", hash = "sha256:31469d5832b5885adeb70982e531ce86f8c992334edd2f2254a10fa3182ac504", size = 217858, upload_time = "2025-04-10T22:19:35.879Z" },
    { url = "https://files.pythonhosted.org/packages/04/08/586d652c2f5acefe0cf4e658eedb4d71d4ba6dfd4f189bd81b400fc1bc6b/multidict-6.4.3-cp313-cp313t-musllinux_1_2_ppc64le.whl", hash = "sha256:ba46b51b6e51b4ef7bfb84b82f5db0dc5e300fb222a8a13b8cd4111898a869cf", size = 226988, upload_time = "2025-04-10T22:19:37.434Z" },
    { url = "https://files.pythonhosted.org/packages/82/e3/cc59c7e2bc49d7f906fb4ffb6d9c3a3cf21b9f2dd9c96d05bef89c2b1fd1/multidict-6.4.3-cp313-cp313t-musllinux_1_2_s390x.whl", hash = "sha256:389cfefb599edf3fcfd5f64c0410da686f90f5f5e2c4d84e14f6797a5a337af4", size = 220435, upload_time = "2025-04-10T22:19:39.005Z" },
    { url = "https://files.pythonhosted.org/packages/e0/32/5c3a556118aca9981d883f38c4b1bfae646f3627157f70f4068e5a648955/multidict-6.4.3-cp313-cp313t-musllinux_1_2_x86_64.whl", hash = "sha256:64bc2bbc5fba7b9db5c2c8d750824f41c6994e3882e6d73c903c2afa78d091e4", size = 221494, upload_time = "2025-04-10T22:19:41.447Z" },
    { url = "https://files.pythonhosted.org/packages/b9/3b/1599631f59024b75c4d6e3069f4502409970a336647502aaf6b62fb7ac98/multidict-6.4.3-cp313-cp313t-win32.whl", hash = "sha256:0ecdc12ea44bab2807d6b4a7e5eef25109ab1c82a8240d86d3c1fc9f3b72efd5", size = 41775, upload_time = "2025-04-10T22:19:43.707Z" },
    { url = "https://files.pythonhosted.org/packages/e8/4e/09301668d675d02ca8e8e1a3e6be046619e30403f5ada2ed5b080ae28d02/multidict-6.4.3-cp313-cp313t-win_amd64.whl", hash = "sha256:7146a8742ea71b5d7d955bffcef58a9e6e04efba704b52a460134fefd10a8208", size = 45946, upload_time = "2025-04-10T22:19:45.071Z" },
    { url = "https://files.pythonhosted.org/packages/96/10/7d526c8974f017f1e7ca584c71ee62a638e9334d8d33f27d7cdfc9ae79e4/multidict-6.4.3-py3-none-any.whl", hash = "sha256:59fe01ee8e2a1e8ceb3f6dbb216b09c8d9f4ef1c22c4fc825d045a147fa2ebc9", size = 10400, upload_time = "2025-04-10T22:20:16.445Z" },
]

[[package]]
name = "nodeenv"
version = "1.9.1"
source = { registry = "https://pypi.org/simple" }
sdist = { url = "https://files.pythonhosted.org/packages/43/16/fc88b08840de0e0a72a2f9d8c6bae36be573e475a6326ae854bcc549fc45/nodeenv-1.9.1.tar.gz", hash = "sha256:6ec12890a2dab7946721edbfbcd91f3319c6ccc9aec47be7c7e6b7011ee6645f", size = 47437, upload_time = "2024-06-04T18:44:11.171Z" }
wheels = [
    { url = "https://files.pythonhosted.org/packages/d2/1d/1b658dbd2b9fa9c4c9f32accbfc0205d532c8c6194dc0f2a4c0428e7128a/nodeenv-1.9.1-py2.py3-none-any.whl", hash = "sha256:ba11c9782d29c27c70ffbdda2d7415098754709be8a7056d79a737cd901155c9", size = 22314, upload_time = "2024-06-04T18:44:08.352Z" },
]

[[package]]
<<<<<<< HEAD
name = "numpy"
version = "2.2.4"
source = { registry = "https://pypi.org/simple" }
sdist = { url = "https://files.pythonhosted.org/packages/e1/78/31103410a57bc2c2b93a3597340a8119588571f6a4539067546cb9a0bfac/numpy-2.2.4.tar.gz", hash = "sha256:9ba03692a45d3eef66559efe1d1096c4b9b75c0986b5dff5530c378fb8331d4f", size = 20270701, upload_time = "2025-03-16T18:27:00.648Z" }
wheels = [
    { url = "https://files.pythonhosted.org/packages/04/89/a79e86e5c1433926ed7d60cb267fb64aa578b6101ab645800fd43b4801de/numpy-2.2.4-cp310-cp310-macosx_10_9_x86_64.whl", hash = "sha256:8146f3550d627252269ac42ae660281d673eb6f8b32f113538e0cc2a9aed42b9", size = 21250661, upload_time = "2025-03-16T18:02:13.017Z" },
    { url = "https://files.pythonhosted.org/packages/79/c2/f50921beb8afd60ed9589ad880332cfefdb805422210d327fb48f12b7a81/numpy-2.2.4-cp310-cp310-macosx_11_0_arm64.whl", hash = "sha256:e642d86b8f956098b564a45e6f6ce68a22c2c97a04f5acd3f221f57b8cb850ae", size = 14389926, upload_time = "2025-03-16T18:02:39.022Z" },
    { url = "https://files.pythonhosted.org/packages/c7/b9/2c4e96130b0b0f97b0ef4a06d6dae3b39d058b21a5e2fa2decd7fd6b1c8f/numpy-2.2.4-cp310-cp310-macosx_14_0_arm64.whl", hash = "sha256:a84eda42bd12edc36eb5b53bbcc9b406820d3353f1994b6cfe453a33ff101775", size = 5428329, upload_time = "2025-03-16T18:02:50.032Z" },
    { url = "https://files.pythonhosted.org/packages/7f/a5/3d7094aa898f4fc5c84cdfb26beeae780352d43f5d8bdec966c4393d644c/numpy-2.2.4-cp310-cp310-macosx_14_0_x86_64.whl", hash = "sha256:4ba5054787e89c59c593a4169830ab362ac2bee8a969249dc56e5d7d20ff8df9", size = 6963559, upload_time = "2025-03-16T18:03:02.523Z" },
    { url = "https://files.pythonhosted.org/packages/4c/22/fb1be710a14434c09080dd4a0acc08939f612ec02efcb04b9e210474782d/numpy-2.2.4-cp310-cp310-manylinux_2_17_aarch64.manylinux2014_aarch64.whl", hash = "sha256:7716e4a9b7af82c06a2543c53ca476fa0b57e4d760481273e09da04b74ee6ee2", size = 14368066, upload_time = "2025-03-16T18:03:27.146Z" },
    { url = "https://files.pythonhosted.org/packages/c2/07/2e5cc71193e3ef3a219ffcf6ca4858e46ea2be09c026ddd480d596b32867/numpy-2.2.4-cp310-cp310-manylinux_2_17_x86_64.manylinux2014_x86_64.whl", hash = "sha256:adf8c1d66f432ce577d0197dceaac2ac00c0759f573f28516246351c58a85020", size = 16417040, upload_time = "2025-03-16T18:03:55.999Z" },
    { url = "https://files.pythonhosted.org/packages/1a/97/3b1537776ad9a6d1a41813818343745e8dd928a2916d4c9edcd9a8af1dac/numpy-2.2.4-cp310-cp310-musllinux_1_2_aarch64.whl", hash = "sha256:218f061d2faa73621fa23d6359442b0fc658d5b9a70801373625d958259eaca3", size = 15879862, upload_time = "2025-03-16T18:04:23.56Z" },
    { url = "https://files.pythonhosted.org/packages/b0/b7/4472f603dd45ef36ff3d8e84e84fe02d9467c78f92cc121633dce6da307b/numpy-2.2.4-cp310-cp310-musllinux_1_2_x86_64.whl", hash = "sha256:df2f57871a96bbc1b69733cd4c51dc33bea66146b8c63cacbfed73eec0883017", size = 18206032, upload_time = "2025-03-16T18:04:53.694Z" },
    { url = "https://files.pythonhosted.org/packages/0d/bd/6a092963fb82e6c5aa0d0440635827bbb2910da229545473bbb58c537ed3/numpy-2.2.4-cp310-cp310-win32.whl", hash = "sha256:a0258ad1f44f138b791327961caedffbf9612bfa504ab9597157806faa95194a", size = 6608517, upload_time = "2025-03-16T18:05:06.647Z" },
    { url = "https://files.pythonhosted.org/packages/01/e3/cb04627bc2a1638948bc13e818df26495aa18e20d5be1ed95ab2b10b6847/numpy-2.2.4-cp310-cp310-win_amd64.whl", hash = "sha256:0d54974f9cf14acf49c60f0f7f4084b6579d24d439453d5fc5805d46a165b542", size = 12943498, upload_time = "2025-03-16T18:05:28.591Z" },
    { url = "https://files.pythonhosted.org/packages/16/fb/09e778ee3a8ea0d4dc8329cca0a9c9e65fed847d08e37eba74cb7ed4b252/numpy-2.2.4-cp311-cp311-macosx_10_9_x86_64.whl", hash = "sha256:e9e0a277bb2eb5d8a7407e14688b85fd8ad628ee4e0c7930415687b6564207a4", size = 21254989, upload_time = "2025-03-16T18:06:04.092Z" },
    { url = "https://files.pythonhosted.org/packages/a2/0a/1212befdbecab5d80eca3cde47d304cad986ad4eec7d85a42e0b6d2cc2ef/numpy-2.2.4-cp311-cp311-macosx_11_0_arm64.whl", hash = "sha256:9eeea959168ea555e556b8188da5fa7831e21d91ce031e95ce23747b7609f8a4", size = 14425910, upload_time = "2025-03-16T18:06:29.062Z" },
    { url = "https://files.pythonhosted.org/packages/2b/3e/e7247c1d4f15086bb106c8d43c925b0b2ea20270224f5186fa48d4fb5cbd/numpy-2.2.4-cp311-cp311-macosx_14_0_arm64.whl", hash = "sha256:bd3ad3b0a40e713fc68f99ecfd07124195333f1e689387c180813f0e94309d6f", size = 5426490, upload_time = "2025-03-16T18:06:39.901Z" },
    { url = "https://files.pythonhosted.org/packages/5d/fa/aa7cd6be51419b894c5787a8a93c3302a1ed4f82d35beb0613ec15bdd0e2/numpy-2.2.4-cp311-cp311-macosx_14_0_x86_64.whl", hash = "sha256:cf28633d64294969c019c6df4ff37f5698e8326db68cc2b66576a51fad634880", size = 6967754, upload_time = "2025-03-16T18:06:52.658Z" },
    { url = "https://files.pythonhosted.org/packages/d5/ee/96457c943265de9fadeb3d2ffdbab003f7fba13d971084a9876affcda095/numpy-2.2.4-cp311-cp311-manylinux_2_17_aarch64.manylinux2014_aarch64.whl", hash = "sha256:2fa8fa7697ad1646b5c93de1719965844e004fcad23c91228aca1cf0800044a1", size = 14373079, upload_time = "2025-03-16T18:07:16.297Z" },
    { url = "https://files.pythonhosted.org/packages/c5/5c/ceefca458559f0ccc7a982319f37ed07b0d7b526964ae6cc61f8ad1b6119/numpy-2.2.4-cp311-cp311-manylinux_2_17_x86_64.manylinux2014_x86_64.whl", hash = "sha256:f4162988a360a29af158aeb4a2f4f09ffed6a969c9776f8f3bdee9b06a8ab7e5", size = 16428819, upload_time = "2025-03-16T18:07:44.188Z" },
    { url = "https://files.pythonhosted.org/packages/22/31/9b2ac8eee99e001eb6add9fa27514ef5e9faf176169057a12860af52704c/numpy-2.2.4-cp311-cp311-musllinux_1_2_aarch64.whl", hash = "sha256:892c10d6a73e0f14935c31229e03325a7b3093fafd6ce0af704be7f894d95687", size = 15881470, upload_time = "2025-03-16T18:08:11.545Z" },
    { url = "https://files.pythonhosted.org/packages/f0/dc/8569b5f25ff30484b555ad8a3f537e0225d091abec386c9420cf5f7a2976/numpy-2.2.4-cp311-cp311-musllinux_1_2_x86_64.whl", hash = "sha256:db1f1c22173ac1c58db249ae48aa7ead29f534b9a948bc56828337aa84a32ed6", size = 18218144, upload_time = "2025-03-16T18:08:42.042Z" },
    { url = "https://files.pythonhosted.org/packages/5e/05/463c023a39bdeb9bb43a99e7dee2c664cb68d5bb87d14f92482b9f6011cc/numpy-2.2.4-cp311-cp311-win32.whl", hash = "sha256:ea2bb7e2ae9e37d96835b3576a4fa4b3a97592fbea8ef7c3587078b0068b8f09", size = 6606368, upload_time = "2025-03-16T18:08:55.074Z" },
    { url = "https://files.pythonhosted.org/packages/8b/72/10c1d2d82101c468a28adc35de6c77b308f288cfd0b88e1070f15b98e00c/numpy-2.2.4-cp311-cp311-win_amd64.whl", hash = "sha256:f7de08cbe5551911886d1ab60de58448c6df0f67d9feb7d1fb21e9875ef95e91", size = 12947526, upload_time = "2025-03-16T18:09:16.844Z" },
    { url = "https://files.pythonhosted.org/packages/a2/30/182db21d4f2a95904cec1a6f779479ea1ac07c0647f064dea454ec650c42/numpy-2.2.4-cp312-cp312-macosx_10_13_x86_64.whl", hash = "sha256:a7b9084668aa0f64e64bd00d27ba5146ef1c3a8835f3bd912e7a9e01326804c4", size = 20947156, upload_time = "2025-03-16T18:09:51.975Z" },
    { url = "https://files.pythonhosted.org/packages/24/6d/9483566acfbda6c62c6bc74b6e981c777229d2af93c8eb2469b26ac1b7bc/numpy-2.2.4-cp312-cp312-macosx_11_0_arm64.whl", hash = "sha256:dbe512c511956b893d2dacd007d955a3f03d555ae05cfa3ff1c1ff6df8851854", size = 14133092, upload_time = "2025-03-16T18:10:16.329Z" },
    { url = "https://files.pythonhosted.org/packages/27/f6/dba8a258acbf9d2bed2525cdcbb9493ef9bae5199d7a9cb92ee7e9b2aea6/numpy-2.2.4-cp312-cp312-macosx_14_0_arm64.whl", hash = "sha256:bb649f8b207ab07caebba230d851b579a3c8711a851d29efe15008e31bb4de24", size = 5163515, upload_time = "2025-03-16T18:10:26.19Z" },
    { url = "https://files.pythonhosted.org/packages/62/30/82116199d1c249446723c68f2c9da40d7f062551036f50b8c4caa42ae252/numpy-2.2.4-cp312-cp312-macosx_14_0_x86_64.whl", hash = "sha256:f34dc300df798742b3d06515aa2a0aee20941c13579d7a2f2e10af01ae4901ee", size = 6696558, upload_time = "2025-03-16T18:10:38.996Z" },
    { url = "https://files.pythonhosted.org/packages/0e/b2/54122b3c6df5df3e87582b2e9430f1bdb63af4023c739ba300164c9ae503/numpy-2.2.4-cp312-cp312-manylinux_2_17_aarch64.manylinux2014_aarch64.whl", hash = "sha256:c3f7ac96b16955634e223b579a3e5798df59007ca43e8d451a0e6a50f6bfdfba", size = 14084742, upload_time = "2025-03-16T18:11:02.76Z" },
    { url = "https://files.pythonhosted.org/packages/02/e2/e2cbb8d634151aab9528ef7b8bab52ee4ab10e076509285602c2a3a686e0/numpy-2.2.4-cp312-cp312-manylinux_2_17_x86_64.manylinux2014_x86_64.whl", hash = "sha256:4f92084defa704deadd4e0a5ab1dc52d8ac9e8a8ef617f3fbb853e79b0ea3592", size = 16134051, upload_time = "2025-03-16T18:11:32.767Z" },
    { url = "https://files.pythonhosted.org/packages/8e/21/efd47800e4affc993e8be50c1b768de038363dd88865920439ef7b422c60/numpy-2.2.4-cp312-cp312-musllinux_1_2_aarch64.whl", hash = "sha256:7a4e84a6283b36632e2a5b56e121961f6542ab886bc9e12f8f9818b3c266bfbb", size = 15578972, upload_time = "2025-03-16T18:11:59.877Z" },
    { url = "https://files.pythonhosted.org/packages/04/1e/f8bb88f6157045dd5d9b27ccf433d016981032690969aa5c19e332b138c0/numpy-2.2.4-cp312-cp312-musllinux_1_2_x86_64.whl", hash = "sha256:11c43995255eb4127115956495f43e9343736edb7fcdb0d973defd9de14cd84f", size = 17898106, upload_time = "2025-03-16T18:12:31.487Z" },
    { url = "https://files.pythonhosted.org/packages/2b/93/df59a5a3897c1f036ae8ff845e45f4081bb06943039ae28a3c1c7c780f22/numpy-2.2.4-cp312-cp312-win32.whl", hash = "sha256:65ef3468b53269eb5fdb3a5c09508c032b793da03251d5f8722b1194f1790c00", size = 6311190, upload_time = "2025-03-16T18:12:44.46Z" },
    { url = "https://files.pythonhosted.org/packages/46/69/8c4f928741c2a8efa255fdc7e9097527c6dc4e4df147e3cadc5d9357ce85/numpy-2.2.4-cp312-cp312-win_amd64.whl", hash = "sha256:2aad3c17ed2ff455b8eaafe06bcdae0062a1db77cb99f4b9cbb5f4ecb13c5146", size = 12644305, upload_time = "2025-03-16T18:13:06.864Z" },
    { url = "https://files.pythonhosted.org/packages/2a/d0/bd5ad792e78017f5decfb2ecc947422a3669a34f775679a76317af671ffc/numpy-2.2.4-cp313-cp313-macosx_10_13_x86_64.whl", hash = "sha256:1cf4e5c6a278d620dee9ddeb487dc6a860f9b199eadeecc567f777daace1e9e7", size = 20933623, upload_time = "2025-03-16T18:13:43.231Z" },
    { url = "https://files.pythonhosted.org/packages/c3/bc/2b3545766337b95409868f8e62053135bdc7fa2ce630aba983a2aa60b559/numpy-2.2.4-cp313-cp313-macosx_11_0_arm64.whl", hash = "sha256:1974afec0b479e50438fc3648974268f972e2d908ddb6d7fb634598cdb8260a0", size = 14148681, upload_time = "2025-03-16T18:14:08.031Z" },
    { url = "https://files.pythonhosted.org/packages/6a/70/67b24d68a56551d43a6ec9fe8c5f91b526d4c1a46a6387b956bf2d64744e/numpy-2.2.4-cp313-cp313-macosx_14_0_arm64.whl", hash = "sha256:79bd5f0a02aa16808fcbc79a9a376a147cc1045f7dfe44c6e7d53fa8b8a79392", size = 5148759, upload_time = "2025-03-16T18:14:18.613Z" },
    { url = "https://files.pythonhosted.org/packages/1c/8b/e2fc8a75fcb7be12d90b31477c9356c0cbb44abce7ffb36be39a0017afad/numpy-2.2.4-cp313-cp313-macosx_14_0_x86_64.whl", hash = "sha256:3387dd7232804b341165cedcb90694565a6015433ee076c6754775e85d86f1fc", size = 6683092, upload_time = "2025-03-16T18:14:31.386Z" },
    { url = "https://files.pythonhosted.org/packages/13/73/41b7b27f169ecf368b52533edb72e56a133f9e86256e809e169362553b49/numpy-2.2.4-cp313-cp313-manylinux_2_17_aarch64.manylinux2014_aarch64.whl", hash = "sha256:6f527d8fdb0286fd2fd97a2a96c6be17ba4232da346931d967a0630050dfd298", size = 14081422, upload_time = "2025-03-16T18:14:54.83Z" },
    { url = "https://files.pythonhosted.org/packages/4b/04/e208ff3ae3ddfbafc05910f89546382f15a3f10186b1f56bd99f159689c2/numpy-2.2.4-cp313-cp313-manylinux_2_17_x86_64.manylinux2014_x86_64.whl", hash = "sha256:bce43e386c16898b91e162e5baaad90c4b06f9dcbe36282490032cec98dc8ae7", size = 16132202, upload_time = "2025-03-16T18:15:22.035Z" },
    { url = "https://files.pythonhosted.org/packages/fe/bc/2218160574d862d5e55f803d88ddcad88beff94791f9c5f86d67bd8fbf1c/numpy-2.2.4-cp313-cp313-musllinux_1_2_aarch64.whl", hash = "sha256:31504f970f563d99f71a3512d0c01a645b692b12a63630d6aafa0939e52361e6", size = 15573131, upload_time = "2025-03-16T18:15:48.546Z" },
    { url = "https://files.pythonhosted.org/packages/a5/78/97c775bc4f05abc8a8426436b7cb1be806a02a2994b195945600855e3a25/numpy-2.2.4-cp313-cp313-musllinux_1_2_x86_64.whl", hash = "sha256:81413336ef121a6ba746892fad881a83351ee3e1e4011f52e97fba79233611fd", size = 17894270, upload_time = "2025-03-16T18:16:20.274Z" },
    { url = "https://files.pythonhosted.org/packages/b9/eb/38c06217a5f6de27dcb41524ca95a44e395e6a1decdc0c99fec0832ce6ae/numpy-2.2.4-cp313-cp313-win32.whl", hash = "sha256:f486038e44caa08dbd97275a9a35a283a8f1d2f0ee60ac260a1790e76660833c", size = 6308141, upload_time = "2025-03-16T18:20:15.297Z" },
    { url = "https://files.pythonhosted.org/packages/52/17/d0dd10ab6d125c6d11ffb6dfa3423c3571befab8358d4f85cd4471964fcd/numpy-2.2.4-cp313-cp313-win_amd64.whl", hash = "sha256:207a2b8441cc8b6a2a78c9ddc64d00d20c303d79fba08c577752f080c4007ee3", size = 12636885, upload_time = "2025-03-16T18:20:36.982Z" },
    { url = "https://files.pythonhosted.org/packages/fa/e2/793288ede17a0fdc921172916efb40f3cbc2aa97e76c5c84aba6dc7e8747/numpy-2.2.4-cp313-cp313t-macosx_10_13_x86_64.whl", hash = "sha256:8120575cb4882318c791f839a4fd66161a6fa46f3f0a5e613071aae35b5dd8f8", size = 20961829, upload_time = "2025-03-16T18:16:56.191Z" },
    { url = "https://files.pythonhosted.org/packages/3a/75/bb4573f6c462afd1ea5cbedcc362fe3e9bdbcc57aefd37c681be1155fbaa/numpy-2.2.4-cp313-cp313t-macosx_11_0_arm64.whl", hash = "sha256:a761ba0fa886a7bb33c6c8f6f20213735cb19642c580a931c625ee377ee8bd39", size = 14161419, upload_time = "2025-03-16T18:17:22.811Z" },
    { url = "https://files.pythonhosted.org/packages/03/68/07b4cd01090ca46c7a336958b413cdbe75002286295f2addea767b7f16c9/numpy-2.2.4-cp313-cp313t-macosx_14_0_arm64.whl", hash = "sha256:ac0280f1ba4a4bfff363a99a6aceed4f8e123f8a9b234c89140f5e894e452ecd", size = 5196414, upload_time = "2025-03-16T18:17:34.066Z" },
    { url = "https://files.pythonhosted.org/packages/a5/fd/d4a29478d622fedff5c4b4b4cedfc37a00691079623c0575978d2446db9e/numpy-2.2.4-cp313-cp313t-macosx_14_0_x86_64.whl", hash = "sha256:879cf3a9a2b53a4672a168c21375166171bc3932b7e21f622201811c43cdd3b0", size = 6709379, upload_time = "2025-03-16T18:17:47.466Z" },
    { url = "https://files.pythonhosted.org/packages/41/78/96dddb75bb9be730b87c72f30ffdd62611aba234e4e460576a068c98eff6/numpy-2.2.4-cp313-cp313t-manylinux_2_17_aarch64.manylinux2014_aarch64.whl", hash = "sha256:f05d4198c1bacc9124018109c5fba2f3201dbe7ab6e92ff100494f236209c960", size = 14051725, upload_time = "2025-03-16T18:18:11.904Z" },
    { url = "https://files.pythonhosted.org/packages/00/06/5306b8199bffac2a29d9119c11f457f6c7d41115a335b78d3f86fad4dbe8/numpy-2.2.4-cp313-cp313t-manylinux_2_17_x86_64.manylinux2014_x86_64.whl", hash = "sha256:e2f085ce2e813a50dfd0e01fbfc0c12bbe5d2063d99f8b29da30e544fb6483b8", size = 16101638, upload_time = "2025-03-16T18:18:40.749Z" },
    { url = "https://files.pythonhosted.org/packages/fa/03/74c5b631ee1ded596945c12027649e6344614144369fd3ec1aaced782882/numpy-2.2.4-cp313-cp313t-musllinux_1_2_aarch64.whl", hash = "sha256:92bda934a791c01d6d9d8e038363c50918ef7c40601552a58ac84c9613a665bc", size = 15571717, upload_time = "2025-03-16T18:19:04.512Z" },
    { url = "https://files.pythonhosted.org/packages/cb/dc/4fc7c0283abe0981e3b89f9b332a134e237dd476b0c018e1e21083310c31/numpy-2.2.4-cp313-cp313t-musllinux_1_2_x86_64.whl", hash = "sha256:ee4d528022f4c5ff67332469e10efe06a267e32f4067dc76bb7e2cddf3cd25ff", size = 17879998, upload_time = "2025-03-16T18:19:32.52Z" },
    { url = "https://files.pythonhosted.org/packages/e5/2b/878576190c5cfa29ed896b518cc516aecc7c98a919e20706c12480465f43/numpy-2.2.4-cp313-cp313t-win32.whl", hash = "sha256:05c076d531e9998e7e694c36e8b349969c56eadd2cdcd07242958489d79a7286", size = 6366896, upload_time = "2025-03-16T18:19:43.55Z" },
    { url = "https://files.pythonhosted.org/packages/3e/05/eb7eec66b95cf697f08c754ef26c3549d03ebd682819f794cb039574a0a6/numpy-2.2.4-cp313-cp313t-win_amd64.whl", hash = "sha256:188dcbca89834cc2e14eb2f106c96d6d46f200fe0200310fc29089657379c58d", size = 12739119, upload_time = "2025-03-16T18:20:03.94Z" },
    { url = "https://files.pythonhosted.org/packages/b2/5c/f09c33a511aff41a098e6ef3498465d95f6360621034a3d95f47edbc9119/numpy-2.2.4-pp310-pypy310_pp73-macosx_10_15_x86_64.whl", hash = "sha256:7051ee569db5fbac144335e0f3b9c2337e0c8d5c9fee015f259a5bd70772b7e8", size = 21081956, upload_time = "2025-03-16T18:21:12.955Z" },
    { url = "https://files.pythonhosted.org/packages/ba/30/74c48b3b6494c4b820b7fa1781d441e94d87a08daa5b35d222f06ba41a6f/numpy-2.2.4-pp310-pypy310_pp73-macosx_14_0_x86_64.whl", hash = "sha256:ab2939cd5bec30a7430cbdb2287b63151b77cf9624de0532d629c9a1c59b1d5c", size = 6827143, upload_time = "2025-03-16T18:21:26.748Z" },
    { url = "https://files.pythonhosted.org/packages/54/f5/ab0d2f48b490535c7a80e05da4a98902b632369efc04f0e47bb31ca97d8f/numpy-2.2.4-pp310-pypy310_pp73-manylinux_2_17_x86_64.manylinux2014_x86_64.whl", hash = "sha256:d0f35b19894a9e08639fd60a1ec1978cb7f5f7f1eace62f38dd36be8aecdef4d", size = 16233350, upload_time = "2025-03-16T18:21:53.902Z" },
    { url = "https://files.pythonhosted.org/packages/3b/3a/2f6d8c1f8e45d496bca6baaec93208035faeb40d5735c25afac092ec9a12/numpy-2.2.4-pp310-pypy310_pp73-win_amd64.whl", hash = "sha256:b4adfbbc64014976d2f91084915ca4e626fbf2057fb81af209c1a6d776d23e3d", size = 12857565, upload_time = "2025-03-16T18:22:17.631Z" },
]

[[package]]
=======
>>>>>>> 3919d5ef
name = "openai"
version = "1.75.0"
source = { registry = "https://pypi.org/simple" }
dependencies = [
    { name = "anyio" },
    { name = "distro" },
    { name = "httpx" },
    { name = "jiter" },
    { name = "pydantic" },
    { name = "sniffio" },
    { name = "tqdm" },
    { name = "typing-extensions" },
]
sdist = { url = "https://files.pythonhosted.org/packages/99/b1/318f5d4c482f19c5fcbcde190801bfaaaec23413cda0b88a29f6897448ff/openai-1.75.0.tar.gz", hash = "sha256:fb3ea907efbdb1bcfd0c44507ad9c961afd7dce3147292b54505ecfd17be8fd1", size = 429492, upload_time = "2025-04-16T16:49:29.25Z" }
wheels = [
    { url = "https://files.pythonhosted.org/packages/80/9a/f34f163294345f123673ed03e77c33dee2534f3ac1f9d18120384457304d/openai-1.75.0-py3-none-any.whl", hash = "sha256:fe6f932d2ded3b429ff67cc9ad118c71327db32eb9d32dd723de3acfca337125", size = 646972, upload_time = "2025-04-16T16:49:27.196Z" },
]

[[package]]
name = "opentelemetry-api"
version = "1.32.1"
source = { registry = "https://pypi.org/simple" }
dependencies = [
    { name = "deprecated" },
    { name = "importlib-metadata" },
]
sdist = { url = "https://files.pythonhosted.org/packages/42/40/2359245cd33641c2736a0136a50813352d72f3fc209de28fb226950db4a1/opentelemetry_api-1.32.1.tar.gz", hash = "sha256:a5be71591694a4d9195caf6776b055aa702e964d961051a0715d05f8632c32fb", size = 64138, upload_time = "2025-04-15T16:02:13.97Z" }
wheels = [
    { url = "https://files.pythonhosted.org/packages/12/f2/89ea3361a305466bc6460a532188830351220b5f0851a5fa133155c16eca/opentelemetry_api-1.32.1-py3-none-any.whl", hash = "sha256:bbd19f14ab9f15f0e85e43e6a958aa4cb1f36870ee62b7fd205783a112012724", size = 65287, upload_time = "2025-04-15T16:01:49.747Z" },
]

[[package]]
name = "opentelemetry-distro"
version = "0.53b1"
source = { registry = "https://pypi.org/simple" }
dependencies = [
    { name = "opentelemetry-api" },
    { name = "opentelemetry-instrumentation" },
    { name = "opentelemetry-sdk" },
]
sdist = { url = "https://files.pythonhosted.org/packages/71/b4/51e956549c3d17ae9bcfaff6fcfb3ebaa547048de29164bc60e4e98e2f01/opentelemetry_distro-0.53b1.tar.gz", hash = "sha256:e01466aadfbebf01cb27c571186636f9fe40920740dcccdde9da3093d6b2af2d", size = 2595, upload_time = "2025-04-15T16:04:45.003Z" }
wheels = [
    { url = "https://files.pythonhosted.org/packages/2f/1e/fdfb4b624152cd4d58b74e97525ab5cc757d2e41bfe463346431a601bb77/opentelemetry_distro-0.53b1-py3-none-any.whl", hash = "sha256:3d24b6fd4b2c45c450c711932e2813dc13dba25772bb7da77cac56454a52a8ea", size = 3350, upload_time = "2025-04-15T16:03:44.462Z" },
]

[[package]]
name = "opentelemetry-exporter-otlp-proto-common"
version = "1.32.1"
source = { registry = "https://pypi.org/simple" }
dependencies = [
    { name = "opentelemetry-proto" },
]
sdist = { url = "https://files.pythonhosted.org/packages/10/a1/466fad0e6a21709f0502ff346545a3d81bc8121b2d87357f74c8a3bc856e/opentelemetry_exporter_otlp_proto_common-1.32.1.tar.gz", hash = "sha256:da4edee4f24aaef109bfe924efad3a98a2e27c91278115505b298ee61da5d68e", size = 20623, upload_time = "2025-04-15T16:02:16.105Z" }
wheels = [
    { url = "https://files.pythonhosted.org/packages/72/1a/a51584a8b13cd9d4cb0d8f14f2164d0cf1a1bd1e5d7c81b7974fde2fb47b/opentelemetry_exporter_otlp_proto_common-1.32.1-py3-none-any.whl", hash = "sha256:a1e9ad3d0d9a9405c7ff8cdb54ba9b265da16da9844fe36b8c9661114b56c5d9", size = 18816, upload_time = "2025-04-15T16:01:53.353Z" },
]

[[package]]
name = "opentelemetry-exporter-otlp-proto-http"
version = "1.32.1"
source = { registry = "https://pypi.org/simple" }
dependencies = [
    { name = "deprecated" },
    { name = "googleapis-common-protos" },
    { name = "opentelemetry-api" },
    { name = "opentelemetry-exporter-otlp-proto-common" },
    { name = "opentelemetry-proto" },
    { name = "opentelemetry-sdk" },
    { name = "requests" },
]
sdist = { url = "https://files.pythonhosted.org/packages/7b/b1/35d88066d628c469ec5152c4b8f072cc203c13c55d591df190ba91eaea13/opentelemetry_exporter_otlp_proto_http-1.32.1.tar.gz", hash = "sha256:f854a6e7128858213850dbf1929478a802faf50e799ffd2eb4d7424390023828", size = 15133, upload_time = "2025-04-15T16:02:18.701Z" }
wheels = [
    { url = "https://files.pythonhosted.org/packages/01/75/73f96e43431c7ed4deac7a61820f218b0a8e75d2ad6ba78c354b16a9c730/opentelemetry_exporter_otlp_proto_http-1.32.1-py3-none-any.whl", hash = "sha256:3cc048b0c295aa2cbafb883feaf217c7525b396567eeeabb5459affb08b7fefe", size = 17242, upload_time = "2025-04-15T16:01:55.357Z" },
]

[[package]]
name = "opentelemetry-instrumentation"
version = "0.53b1"
source = { registry = "https://pypi.org/simple" }
dependencies = [
    { name = "opentelemetry-api" },
    { name = "opentelemetry-semantic-conventions" },
    { name = "packaging" },
    { name = "wrapt" },
]
sdist = { url = "https://files.pythonhosted.org/packages/5a/84/d778d8900c5694727516af205f84fa646fad4fb9bef6b2d21ba361ff25aa/opentelemetry_instrumentation-0.53b1.tar.gz", hash = "sha256:0e69ca2c75727e8a300de671c4a2ec0e86e63a8e906beaa5d6c9f5228e8687e5", size = 28175, upload_time = "2025-04-15T16:04:47.422Z" }
wheels = [
    { url = "https://files.pythonhosted.org/packages/3f/5e/1897e0cb579f4a215c42316021a52f588eaee4d008477e85b3ca9fa792c4/opentelemetry_instrumentation-0.53b1-py3-none-any.whl", hash = "sha256:c07850cecfbc51e8b357f56d5886ae5ccaa828635b220d0f5e78f941ea9a83ca", size = 30814, upload_time = "2025-04-15T16:03:47.497Z" },
]

[[package]]
name = "opentelemetry-instrumentation-anthropic"
version = "0.39.3"
source = { registry = "https://pypi.org/simple" }
dependencies = [
    { name = "opentelemetry-api" },
    { name = "opentelemetry-instrumentation" },
    { name = "opentelemetry-semantic-conventions" },
    { name = "opentelemetry-semantic-conventions-ai" },
]
sdist = { url = "https://files.pythonhosted.org/packages/0e/55/54dc1d4fbafaeddf7f787868dadc732337e64c872700c06f13f357370eb1/opentelemetry_instrumentation_anthropic-0.39.3.tar.gz", hash = "sha256:c193b0a396590987009c30d94b0f3e9a05ec21f71391b09db4c077d6bf0be6d3", size = 8795, upload_time = "2025-04-24T13:36:47.747Z" }
wheels = [
    { url = "https://files.pythonhosted.org/packages/91/df/ea297fabee0e903968f25d12983f3a02694a51d601b08713397c24df5163/opentelemetry_instrumentation_anthropic-0.39.3-py3-none-any.whl", hash = "sha256:a386f1977e36e2784b828129cc43ac789365639a48ebf0a19c41208723c3dfad", size = 11337, upload_time = "2025-04-24T13:36:09.303Z" },
]

[[package]]
name = "opentelemetry-instrumentation-openai"
version = "0.39.3"
source = { registry = "https://pypi.org/simple" }
dependencies = [
    { name = "opentelemetry-api" },
    { name = "opentelemetry-instrumentation" },
    { name = "opentelemetry-semantic-conventions" },
    { name = "opentelemetry-semantic-conventions-ai" },
    { name = "tiktoken" },
]
sdist = { url = "https://files.pythonhosted.org/packages/cc/77/ee6cc31f6ef8701e9d0317d95ba139b6ef39452d5f98a69bff6355438387/opentelemetry_instrumentation_openai-0.39.3.tar.gz", hash = "sha256:117168026e5be9196aac5a4275f6d660c39beab13130dc14415a23ef1062641d", size = 15028, upload_time = "2025-04-24T13:37:05.525Z" }
wheels = [
    { url = "https://files.pythonhosted.org/packages/b8/ed/d4c3c87c9244c054749771d03ef171f8b25bcdbbb47ef68fc9585b64a891/opentelemetry_instrumentation_openai-0.39.3-py3-none-any.whl", hash = "sha256:c10b784047c25bf9feff8226dd6406790d8c5b50af10c0293c2029e46a4f7ed3", size = 23023, upload_time = "2025-04-24T13:36:32.503Z" },
]

[[package]]
name = "opentelemetry-proto"
version = "1.32.1"
source = { registry = "https://pypi.org/simple" }
dependencies = [
    { name = "protobuf" },
]
sdist = { url = "https://files.pythonhosted.org/packages/31/9b/17f31b0dff06b21fc30bf032ce3f3d443391d3f5cebb65b4d680c4e770c4/opentelemetry_proto-1.32.1.tar.gz", hash = "sha256:bc6385ccf87768f029371535312071a2d09e6c9ebf119ac17dbc825a6a56ba53", size = 34360, upload_time = "2025-04-15T16:02:27.82Z" }
wheels = [
    { url = "https://files.pythonhosted.org/packages/a5/89/16a40a3c64611cb32509751ef6370e3e96c24a39ba493b4d67f5671ef4c1/opentelemetry_proto-1.32.1-py3-none-any.whl", hash = "sha256:fe56df31033ab0c40af7525f8bf4c487313377bbcfdf94184b701a8ccebc800e", size = 55854, upload_time = "2025-04-15T16:02:07.582Z" },
]

[[package]]
name = "opentelemetry-sdk"
version = "1.32.1"
source = { registry = "https://pypi.org/simple" }
dependencies = [
    { name = "opentelemetry-api" },
    { name = "opentelemetry-semantic-conventions" },
    { name = "typing-extensions" },
]
sdist = { url = "https://files.pythonhosted.org/packages/a3/65/2069caef9257fae234ca0040d945c741aa7afbd83a7298ee70fc0bc6b6f4/opentelemetry_sdk-1.32.1.tar.gz", hash = "sha256:8ef373d490961848f525255a42b193430a0637e064dd132fd2a014d94792a092", size = 161044, upload_time = "2025-04-15T16:02:28.905Z" }
wheels = [
    { url = "https://files.pythonhosted.org/packages/dc/00/d3976cdcb98027aaf16f1e980e54935eb820872792f0eaedd4fd7abb5964/opentelemetry_sdk-1.32.1-py3-none-any.whl", hash = "sha256:bba37b70a08038613247bc42beee5a81b0ddca422c7d7f1b097b32bf1c7e2f17", size = 118989, upload_time = "2025-04-15T16:02:08.814Z" },
]

[[package]]
name = "opentelemetry-semantic-conventions"
version = "0.53b1"
source = { registry = "https://pypi.org/simple" }
dependencies = [
    { name = "deprecated" },
    { name = "opentelemetry-api" },
]
sdist = { url = "https://files.pythonhosted.org/packages/5e/b6/3c56e22e9b51bcb89edab30d54830958f049760bbd9ab0a759cece7bca88/opentelemetry_semantic_conventions-0.53b1.tar.gz", hash = "sha256:4c5a6fede9de61211b2e9fc1e02e8acacce882204cd770177342b6a3be682992", size = 114350, upload_time = "2025-04-15T16:02:29.793Z" }
wheels = [
    { url = "https://files.pythonhosted.org/packages/27/6b/a8fb94760ef8da5ec283e488eb43235eac3ae7514385a51b6accf881e671/opentelemetry_semantic_conventions-0.53b1-py3-none-any.whl", hash = "sha256:21df3ed13f035f8f3ea42d07cbebae37020367a53b47f1ebee3b10a381a00208", size = 188443, upload_time = "2025-04-15T16:02:10.095Z" },
]

[[package]]
name = "opentelemetry-semantic-conventions-ai"
version = "0.4.3"
source = { registry = "https://pypi.org/simple" }
sdist = { url = "https://files.pythonhosted.org/packages/2b/8f/7fb173fd1928398b81d0952f7a9f30381ce3215817e3ac6e92f180434874/opentelemetry_semantic_conventions_ai-0.4.3.tar.gz", hash = "sha256:761a68a7e99436dfc53cfe1f99507316aa0114ac480f0c42743b9320b7c94831", size = 4540, upload_time = "2025-03-04T16:33:13.893Z" }
wheels = [
    { url = "https://files.pythonhosted.org/packages/95/56/b178de82b650526ff5d5e67037786008ea0acd043051d535c483dabd3cc4/opentelemetry_semantic_conventions_ai-0.4.3-py3-none-any.whl", hash = "sha256:9ff60bbf38c8a891c20a355b4ca1948380361e27412c3ead264de0d050fa2570", size = 5384, upload_time = "2025-03-04T16:33:11.784Z" },
]

[[package]]
name = "packaging"
version = "24.2"
source = { registry = "https://pypi.org/simple" }
sdist = { url = "https://files.pythonhosted.org/packages/d0/63/68dbb6eb2de9cb10ee4c9c14a0148804425e13c4fb20d61cce69f53106da/packaging-24.2.tar.gz", hash = "sha256:c228a6dc5e932d346bc5739379109d49e8853dd8223571c7c5b55260edc0b97f", size = 163950, upload_time = "2024-11-08T09:47:47.202Z" }
wheels = [
    { url = "https://files.pythonhosted.org/packages/88/ef/eb23f262cca3c0c4eb7ab1933c3b1f03d021f2c48f54763065b6f0e321be/packaging-24.2-py3-none-any.whl", hash = "sha256:09abb1bccd265c01f4a3aa3f7a7db064b36514d2cba19a2f694fe6150451a759", size = 65451, upload_time = "2024-11-08T09:47:44.722Z" },
]

[[package]]
name = "platformdirs"
version = "4.3.7"
source = { registry = "https://pypi.org/simple" }
sdist = { url = "https://files.pythonhosted.org/packages/b6/2d/7d512a3913d60623e7eb945c6d1b4f0bddf1d0b7ada5225274c87e5b53d1/platformdirs-4.3.7.tar.gz", hash = "sha256:eb437d586b6a0986388f0d6f74aa0cde27b48d0e3d66843640bfb6bdcdb6e351", size = 21291, upload_time = "2025-03-19T20:36:10.989Z" }
wheels = [
    { url = "https://files.pythonhosted.org/packages/6d/45/59578566b3275b8fd9157885918fcd0c4d74162928a5310926887b856a51/platformdirs-4.3.7-py3-none-any.whl", hash = "sha256:a03875334331946f13c549dbd8f4bac7a13a50a895a0eb1e8c6a8ace80d40a94", size = 18499, upload_time = "2025-03-19T20:36:09.038Z" },
]

[[package]]
name = "pluggy"
version = "1.5.0"
source = { registry = "https://pypi.org/simple" }
sdist = { url = "https://files.pythonhosted.org/packages/96/2d/02d4312c973c6050a18b314a5ad0b3210edb65a906f868e31c111dede4a6/pluggy-1.5.0.tar.gz", hash = "sha256:2cffa88e94fdc978c4c574f15f9e59b7f4201d439195c3715ca9e2486f1d0cf1", size = 67955, upload_time = "2024-04-20T21:34:42.531Z" }
wheels = [
    { url = "https://files.pythonhosted.org/packages/88/5f/e351af9a41f866ac3f1fac4ca0613908d9a41741cfcf2228f4ad853b697d/pluggy-1.5.0-py3-none-any.whl", hash = "sha256:44e1ad92c8ca002de6377e165f3e0f1be63266ab4d554740532335b9d75ea669", size = 20556, upload_time = "2024-04-20T21:34:40.434Z" },
]

[[package]]
name = "pre-commit"
version = "4.2.0"
source = { registry = "https://pypi.org/simple" }
dependencies = [
    { name = "cfgv" },
    { name = "identify" },
    { name = "nodeenv" },
    { name = "pyyaml" },
    { name = "virtualenv" },
]
sdist = { url = "https://files.pythonhosted.org/packages/08/39/679ca9b26c7bb2999ff122d50faa301e49af82ca9c066ec061cfbc0c6784/pre_commit-4.2.0.tar.gz", hash = "sha256:601283b9757afd87d40c4c4a9b2b5de9637a8ea02eaff7adc2d0fb4e04841146", size = 193424, upload_time = "2025-03-18T21:35:20.987Z" }
wheels = [
    { url = "https://files.pythonhosted.org/packages/88/74/a88bf1b1efeae488a0c0b7bdf71429c313722d1fc0f377537fbe554e6180/pre_commit-4.2.0-py2.py3-none-any.whl", hash = "sha256:a009ca7205f1eb497d10b845e52c838a98b6cdd2102a6c8e4540e94ee75c58bd", size = 220707, upload_time = "2025-03-18T21:35:19.343Z" },
]

[[package]]
name = "prompt-toolkit"
version = "3.0.51"
source = { registry = "https://pypi.org/simple" }
dependencies = [
    { name = "wcwidth" },
]
sdist = { url = "https://files.pythonhosted.org/packages/bb/6e/9d084c929dfe9e3bfe0c6a47e31f78a25c54627d64a66e884a8bf5474f1c/prompt_toolkit-3.0.51.tar.gz", hash = "sha256:931a162e3b27fc90c86f1b48bb1fb2c528c2761475e57c9c06de13311c7b54ed", size = 428940, upload_time = "2025-04-15T09:18:47.731Z" }
wheels = [
    { url = "https://files.pythonhosted.org/packages/ce/4f/5249960887b1fbe561d9ff265496d170b55a735b76724f10ef19f9e40716/prompt_toolkit-3.0.51-py3-none-any.whl", hash = "sha256:52742911fde84e2d423e2f9a4cf1de7d7ac4e51958f648d9540e0fb8db077b07", size = 387810, upload_time = "2025-04-15T09:18:44.753Z" },
]

[[package]]
name = "propcache"
version = "0.3.1"
source = { registry = "https://pypi.org/simple" }
sdist = { url = "https://files.pythonhosted.org/packages/07/c8/fdc6686a986feae3541ea23dcaa661bd93972d3940460646c6bb96e21c40/propcache-0.3.1.tar.gz", hash = "sha256:40d980c33765359098837527e18eddefc9a24cea5b45e078a7f3bb5b032c6ecf", size = 43651, upload_time = "2025-03-26T03:06:12.05Z" }
wheels = [
    { url = "https://files.pythonhosted.org/packages/20/56/e27c136101addf877c8291dbda1b3b86ae848f3837ce758510a0d806c92f/propcache-0.3.1-cp310-cp310-macosx_10_9_universal2.whl", hash = "sha256:f27785888d2fdd918bc36de8b8739f2d6c791399552333721b58193f68ea3e98", size = 80224, upload_time = "2025-03-26T03:03:35.81Z" },
    { url = "https://files.pythonhosted.org/packages/63/bd/88e98836544c4f04db97eefd23b037c2002fa173dd2772301c61cd3085f9/propcache-0.3.1-cp310-cp310-macosx_10_9_x86_64.whl", hash = "sha256:d4e89cde74154c7b5957f87a355bb9c8ec929c167b59c83d90654ea36aeb6180", size = 46491, upload_time = "2025-03-26T03:03:38.107Z" },
    { url = "https://files.pythonhosted.org/packages/15/43/0b8eb2a55753c4a574fc0899885da504b521068d3b08ca56774cad0bea2b/propcache-0.3.1-cp310-cp310-macosx_11_0_arm64.whl", hash = "sha256:730178f476ef03d3d4d255f0c9fa186cb1d13fd33ffe89d39f2cda4da90ceb71", size = 45927, upload_time = "2025-03-26T03:03:39.394Z" },
    { url = "https://files.pythonhosted.org/packages/ad/6c/d01f9dfbbdc613305e0a831016844987a1fb4861dd221cd4c69b1216b43f/propcache-0.3.1-cp310-cp310-manylinux_2_17_aarch64.manylinux2014_aarch64.whl", hash = "sha256:967a8eec513dbe08330f10137eacb427b2ca52118769e82ebcfcab0fba92a649", size = 206135, upload_time = "2025-03-26T03:03:40.757Z" },
    { url = "https://files.pythonhosted.org/packages/9a/8a/e6e1c77394088f4cfdace4a91a7328e398ebed745d59c2f6764135c5342d/propcache-0.3.1-cp310-cp310-manylinux_2_17_ppc64le.manylinux2014_ppc64le.whl", hash = "sha256:5b9145c35cc87313b5fd480144f8078716007656093d23059e8993d3a8fa730f", size = 220517, upload_time = "2025-03-26T03:03:42.657Z" },
    { url = "https://files.pythonhosted.org/packages/19/3b/6c44fa59d6418f4239d5db8b1ece757351e85d6f3ca126dfe37d427020c8/propcache-0.3.1-cp310-cp310-manylinux_2_17_s390x.manylinux2014_s390x.whl", hash = "sha256:9e64e948ab41411958670f1093c0a57acfdc3bee5cf5b935671bbd5313bcf229", size = 218952, upload_time = "2025-03-26T03:03:44.549Z" },
    { url = "https://files.pythonhosted.org/packages/7c/e4/4aeb95a1cd085e0558ab0de95abfc5187329616193a1012a6c4c930e9f7a/propcache-0.3.1-cp310-cp310-manylinux_2_17_x86_64.manylinux2014_x86_64.whl", hash = "sha256:319fa8765bfd6a265e5fa661547556da381e53274bc05094fc9ea50da51bfd46", size = 206593, upload_time = "2025-03-26T03:03:46.114Z" },
    { url = "https://files.pythonhosted.org/packages/da/6a/29fa75de1cbbb302f1e1d684009b969976ca603ee162282ae702287b6621/propcache-0.3.1-cp310-cp310-manylinux_2_5_i686.manylinux1_i686.manylinux_2_17_i686.manylinux2014_i686.whl", hash = "sha256:c66d8ccbc902ad548312b96ed8d5d266d0d2c6d006fd0f66323e9d8f2dd49be7", size = 196745, upload_time = "2025-03-26T03:03:48.02Z" },
    { url = "https://files.pythonhosted.org/packages/19/7e/2237dad1dbffdd2162de470599fa1a1d55df493b16b71e5d25a0ac1c1543/propcache-0.3.1-cp310-cp310-musllinux_1_2_aarch64.whl", hash = "sha256:2d219b0dbabe75e15e581fc1ae796109b07c8ba7d25b9ae8d650da582bed01b0", size = 203369, upload_time = "2025-03-26T03:03:49.63Z" },
    { url = "https://files.pythonhosted.org/packages/a4/bc/a82c5878eb3afb5c88da86e2cf06e1fe78b7875b26198dbb70fe50a010dc/propcache-0.3.1-cp310-cp310-musllinux_1_2_armv7l.whl", hash = "sha256:cd6a55f65241c551eb53f8cf4d2f4af33512c39da5d9777694e9d9c60872f519", size = 198723, upload_time = "2025-03-26T03:03:51.091Z" },
    { url = "https://files.pythonhosted.org/packages/17/76/9632254479c55516f51644ddbf747a45f813031af5adcb8db91c0b824375/propcache-0.3.1-cp310-cp310-musllinux_1_2_i686.whl", hash = "sha256:9979643ffc69b799d50d3a7b72b5164a2e97e117009d7af6dfdd2ab906cb72cd", size = 200751, upload_time = "2025-03-26T03:03:52.631Z" },
    { url = "https://files.pythonhosted.org/packages/3e/c3/a90b773cf639bd01d12a9e20c95be0ae978a5a8abe6d2d343900ae76cd71/propcache-0.3.1-cp310-cp310-musllinux_1_2_ppc64le.whl", hash = "sha256:4cf9e93a81979f1424f1a3d155213dc928f1069d697e4353edb8a5eba67c6259", size = 210730, upload_time = "2025-03-26T03:03:54.498Z" },
    { url = "https://files.pythonhosted.org/packages/ed/ec/ad5a952cdb9d65c351f88db7c46957edd3d65ffeee72a2f18bd6341433e0/propcache-0.3.1-cp310-cp310-musllinux_1_2_s390x.whl", hash = "sha256:2fce1df66915909ff6c824bbb5eb403d2d15f98f1518e583074671a30fe0c21e", size = 213499, upload_time = "2025-03-26T03:03:56.054Z" },
    { url = "https://files.pythonhosted.org/packages/83/c0/ea5133dda43e298cd2010ec05c2821b391e10980e64ee72c0a76cdbb813a/propcache-0.3.1-cp310-cp310-musllinux_1_2_x86_64.whl", hash = "sha256:4d0dfdd9a2ebc77b869a0b04423591ea8823f791293b527dc1bb896c1d6f1136", size = 207132, upload_time = "2025-03-26T03:03:57.398Z" },
    { url = "https://files.pythonhosted.org/packages/79/dd/71aae9dec59333064cfdd7eb31a63fa09f64181b979802a67a90b2abfcba/propcache-0.3.1-cp310-cp310-win32.whl", hash = "sha256:1f6cc0ad7b4560e5637eb2c994e97b4fa41ba8226069c9277eb5ea7101845b42", size = 40952, upload_time = "2025-03-26T03:03:59.146Z" },
    { url = "https://files.pythonhosted.org/packages/31/0a/49ff7e5056c17dfba62cbdcbb90a29daffd199c52f8e65e5cb09d5f53a57/propcache-0.3.1-cp310-cp310-win_amd64.whl", hash = "sha256:47ef24aa6511e388e9894ec16f0fbf3313a53ee68402bc428744a367ec55b833", size = 45163, upload_time = "2025-03-26T03:04:00.672Z" },
    { url = "https://files.pythonhosted.org/packages/90/0f/5a5319ee83bd651f75311fcb0c492c21322a7fc8f788e4eef23f44243427/propcache-0.3.1-cp311-cp311-macosx_10_9_universal2.whl", hash = "sha256:7f30241577d2fef2602113b70ef7231bf4c69a97e04693bde08ddab913ba0ce5", size = 80243, upload_time = "2025-03-26T03:04:01.912Z" },
    { url = "https://files.pythonhosted.org/packages/ce/84/3db5537e0879942783e2256616ff15d870a11d7ac26541336fe1b673c818/propcache-0.3.1-cp311-cp311-macosx_10_9_x86_64.whl", hash = "sha256:43593c6772aa12abc3af7784bff4a41ffa921608dd38b77cf1dfd7f5c4e71371", size = 46503, upload_time = "2025-03-26T03:04:03.704Z" },
    { url = "https://files.pythonhosted.org/packages/e2/c8/b649ed972433c3f0d827d7f0cf9ea47162f4ef8f4fe98c5f3641a0bc63ff/propcache-0.3.1-cp311-cp311-macosx_11_0_arm64.whl", hash = "sha256:a75801768bbe65499495660b777e018cbe90c7980f07f8aa57d6be79ea6f71da", size = 45934, upload_time = "2025-03-26T03:04:05.257Z" },
    { url = "https://files.pythonhosted.org/packages/59/f9/4c0a5cf6974c2c43b1a6810c40d889769cc8f84cea676cbe1e62766a45f8/propcache-0.3.1-cp311-cp311-manylinux_2_17_aarch64.manylinux2014_aarch64.whl", hash = "sha256:f6f1324db48f001c2ca26a25fa25af60711e09b9aaf4b28488602776f4f9a744", size = 233633, upload_time = "2025-03-26T03:04:07.044Z" },
    { url = "https://files.pythonhosted.org/packages/e7/64/66f2f4d1b4f0007c6e9078bd95b609b633d3957fe6dd23eac33ebde4b584/propcache-0.3.1-cp311-cp311-manylinux_2_17_ppc64le.manylinux2014_ppc64le.whl", hash = "sha256:5cdb0f3e1eb6dfc9965d19734d8f9c481b294b5274337a8cb5cb01b462dcb7e0", size = 241124, upload_time = "2025-03-26T03:04:08.676Z" },
    { url = "https://files.pythonhosted.org/packages/aa/bf/7b8c9fd097d511638fa9b6af3d986adbdf567598a567b46338c925144c1b/propcache-0.3.1-cp311-cp311-manylinux_2_17_s390x.manylinux2014_s390x.whl", hash = "sha256:1eb34d90aac9bfbced9a58b266f8946cb5935869ff01b164573a7634d39fbcb5", size = 240283, upload_time = "2025-03-26T03:04:10.172Z" },
    { url = "https://files.pythonhosted.org/packages/fa/c9/e85aeeeaae83358e2a1ef32d6ff50a483a5d5248bc38510d030a6f4e2816/propcache-0.3.1-cp311-cp311-manylinux_2_17_x86_64.manylinux2014_x86_64.whl", hash = "sha256:f35c7070eeec2cdaac6fd3fe245226ed2a6292d3ee8c938e5bb645b434c5f256", size = 232498, upload_time = "2025-03-26T03:04:11.616Z" },
    { url = "https://files.pythonhosted.org/packages/8e/66/acb88e1f30ef5536d785c283af2e62931cb934a56a3ecf39105887aa8905/propcache-0.3.1-cp311-cp311-manylinux_2_5_i686.manylinux1_i686.manylinux_2_17_i686.manylinux2014_i686.whl", hash = "sha256:b23c11c2c9e6d4e7300c92e022046ad09b91fd00e36e83c44483df4afa990073", size = 221486, upload_time = "2025-03-26T03:04:13.102Z" },
    { url = "https://files.pythonhosted.org/packages/f5/f9/233ddb05ffdcaee4448508ee1d70aa7deff21bb41469ccdfcc339f871427/propcache-0.3.1-cp311-cp311-musllinux_1_2_aarch64.whl", hash = "sha256:3e19ea4ea0bf46179f8a3652ac1426e6dcbaf577ce4b4f65be581e237340420d", size = 222675, upload_time = "2025-03-26T03:04:14.658Z" },
    { url = "https://files.pythonhosted.org/packages/98/b8/eb977e28138f9e22a5a789daf608d36e05ed93093ef12a12441030da800a/propcache-0.3.1-cp311-cp311-musllinux_1_2_armv7l.whl", hash = "sha256:bd39c92e4c8f6cbf5f08257d6360123af72af9f4da75a690bef50da77362d25f", size = 215727, upload_time = "2025-03-26T03:04:16.207Z" },
    { url = "https://files.pythonhosted.org/packages/89/2d/5f52d9c579f67b8ee1edd9ec073c91b23cc5b7ff7951a1e449e04ed8fdf3/propcache-0.3.1-cp311-cp311-musllinux_1_2_i686.whl", hash = "sha256:b0313e8b923b3814d1c4a524c93dfecea5f39fa95601f6a9b1ac96cd66f89ea0", size = 217878, upload_time = "2025-03-26T03:04:18.11Z" },
    { url = "https://files.pythonhosted.org/packages/7a/fd/5283e5ed8a82b00c7a989b99bb6ea173db1ad750bf0bf8dff08d3f4a4e28/propcache-0.3.1-cp311-cp311-musllinux_1_2_ppc64le.whl", hash = "sha256:e861ad82892408487be144906a368ddbe2dc6297074ade2d892341b35c59844a", size = 230558, upload_time = "2025-03-26T03:04:19.562Z" },
    { url = "https://files.pythonhosted.org/packages/90/38/ab17d75938ef7ac87332c588857422ae126b1c76253f0f5b1242032923ca/propcache-0.3.1-cp311-cp311-musllinux_1_2_s390x.whl", hash = "sha256:61014615c1274df8da5991a1e5da85a3ccb00c2d4701ac6f3383afd3ca47ab0a", size = 233754, upload_time = "2025-03-26T03:04:21.065Z" },
    { url = "https://files.pythonhosted.org/packages/06/5d/3b921b9c60659ae464137508d3b4c2b3f52f592ceb1964aa2533b32fcf0b/propcache-0.3.1-cp311-cp311-musllinux_1_2_x86_64.whl", hash = "sha256:71ebe3fe42656a2328ab08933d420df5f3ab121772eef78f2dc63624157f0ed9", size = 226088, upload_time = "2025-03-26T03:04:22.718Z" },
    { url = "https://files.pythonhosted.org/packages/54/6e/30a11f4417d9266b5a464ac5a8c5164ddc9dd153dfa77bf57918165eb4ae/propcache-0.3.1-cp311-cp311-win32.whl", hash = "sha256:58aa11f4ca8b60113d4b8e32d37e7e78bd8af4d1a5b5cb4979ed856a45e62005", size = 40859, upload_time = "2025-03-26T03:04:24.039Z" },
    { url = "https://files.pythonhosted.org/packages/1d/3a/8a68dd867da9ca2ee9dfd361093e9cb08cb0f37e5ddb2276f1b5177d7731/propcache-0.3.1-cp311-cp311-win_amd64.whl", hash = "sha256:9532ea0b26a401264b1365146c440a6d78269ed41f83f23818d4b79497aeabe7", size = 45153, upload_time = "2025-03-26T03:04:25.211Z" },
    { url = "https://files.pythonhosted.org/packages/41/aa/ca78d9be314d1e15ff517b992bebbed3bdfef5b8919e85bf4940e57b6137/propcache-0.3.1-cp312-cp312-macosx_10_13_universal2.whl", hash = "sha256:f78eb8422acc93d7b69964012ad7048764bb45a54ba7a39bb9e146c72ea29723", size = 80430, upload_time = "2025-03-26T03:04:26.436Z" },
    { url = "https://files.pythonhosted.org/packages/1a/d8/f0c17c44d1cda0ad1979af2e593ea290defdde9eaeb89b08abbe02a5e8e1/propcache-0.3.1-cp312-cp312-macosx_10_13_x86_64.whl", hash = "sha256:89498dd49c2f9a026ee057965cdf8192e5ae070ce7d7a7bd4b66a8e257d0c976", size = 46637, upload_time = "2025-03-26T03:04:27.932Z" },
    { url = "https://files.pythonhosted.org/packages/ae/bd/c1e37265910752e6e5e8a4c1605d0129e5b7933c3dc3cf1b9b48ed83b364/propcache-0.3.1-cp312-cp312-macosx_11_0_arm64.whl", hash = "sha256:09400e98545c998d57d10035ff623266927cb784d13dd2b31fd33b8a5316b85b", size = 46123, upload_time = "2025-03-26T03:04:30.659Z" },
    { url = "https://files.pythonhosted.org/packages/d4/b0/911eda0865f90c0c7e9f0415d40a5bf681204da5fd7ca089361a64c16b28/propcache-0.3.1-cp312-cp312-manylinux_2_17_aarch64.manylinux2014_aarch64.whl", hash = "sha256:aa8efd8c5adc5a2c9d3b952815ff8f7710cefdcaf5f2c36d26aff51aeca2f12f", size = 243031, upload_time = "2025-03-26T03:04:31.977Z" },
    { url = "https://files.pythonhosted.org/packages/0a/06/0da53397c76a74271621807265b6eb61fb011451b1ddebf43213df763669/propcache-0.3.1-cp312-cp312-manylinux_2_17_ppc64le.manylinux2014_ppc64le.whl", hash = "sha256:c2fe5c910f6007e716a06d269608d307b4f36e7babee5f36533722660e8c4a70", size = 249100, upload_time = "2025-03-26T03:04:33.45Z" },
    { url = "https://files.pythonhosted.org/packages/f1/eb/13090e05bf6b963fc1653cdc922133ced467cb4b8dab53158db5a37aa21e/propcache-0.3.1-cp312-cp312-manylinux_2_17_s390x.manylinux2014_s390x.whl", hash = "sha256:a0ab8cf8cdd2194f8ff979a43ab43049b1df0b37aa64ab7eca04ac14429baeb7", size = 250170, upload_time = "2025-03-26T03:04:35.542Z" },
    { url = "https://files.pythonhosted.org/packages/3b/4c/f72c9e1022b3b043ec7dc475a0f405d4c3e10b9b1d378a7330fecf0652da/propcache-0.3.1-cp312-cp312-manylinux_2_17_x86_64.manylinux2014_x86_64.whl", hash = "sha256:563f9d8c03ad645597b8d010ef4e9eab359faeb11a0a2ac9f7b4bc8c28ebef25", size = 245000, upload_time = "2025-03-26T03:04:37.501Z" },
    { url = "https://files.pythonhosted.org/packages/e8/fd/970ca0e22acc829f1adf5de3724085e778c1ad8a75bec010049502cb3a86/propcache-0.3.1-cp312-cp312-manylinux_2_5_i686.manylinux1_i686.manylinux_2_17_i686.manylinux2014_i686.whl", hash = "sha256:fb6e0faf8cb6b4beea5d6ed7b5a578254c6d7df54c36ccd3d8b3eb00d6770277", size = 230262, upload_time = "2025-03-26T03:04:39.532Z" },
    { url = "https://files.pythonhosted.org/packages/c4/42/817289120c6b9194a44f6c3e6b2c3277c5b70bbad39e7df648f177cc3634/propcache-0.3.1-cp312-cp312-musllinux_1_2_aarch64.whl", hash = "sha256:1c5c7ab7f2bb3f573d1cb921993006ba2d39e8621019dffb1c5bc94cdbae81e8", size = 236772, upload_time = "2025-03-26T03:04:41.109Z" },
    { url = "https://files.pythonhosted.org/packages/7c/9c/3b3942b302badd589ad6b672da3ca7b660a6c2f505cafd058133ddc73918/propcache-0.3.1-cp312-cp312-musllinux_1_2_armv7l.whl", hash = "sha256:050b571b2e96ec942898f8eb46ea4bfbb19bd5502424747e83badc2d4a99a44e", size = 231133, upload_time = "2025-03-26T03:04:42.544Z" },
    { url = "https://files.pythonhosted.org/packages/98/a1/75f6355f9ad039108ff000dfc2e19962c8dea0430da9a1428e7975cf24b2/propcache-0.3.1-cp312-cp312-musllinux_1_2_i686.whl", hash = "sha256:e1c4d24b804b3a87e9350f79e2371a705a188d292fd310e663483af6ee6718ee", size = 230741, upload_time = "2025-03-26T03:04:44.06Z" },
    { url = "https://files.pythonhosted.org/packages/67/0c/3e82563af77d1f8731132166da69fdfd95e71210e31f18edce08a1eb11ea/propcache-0.3.1-cp312-cp312-musllinux_1_2_ppc64le.whl", hash = "sha256:e4fe2a6d5ce975c117a6bb1e8ccda772d1e7029c1cca1acd209f91d30fa72815", size = 244047, upload_time = "2025-03-26T03:04:45.983Z" },
    { url = "https://files.pythonhosted.org/packages/f7/50/9fb7cca01532a08c4d5186d7bb2da6c4c587825c0ae134b89b47c7d62628/propcache-0.3.1-cp312-cp312-musllinux_1_2_s390x.whl", hash = "sha256:feccd282de1f6322f56f6845bf1207a537227812f0a9bf5571df52bb418d79d5", size = 246467, upload_time = "2025-03-26T03:04:47.699Z" },
    { url = "https://files.pythonhosted.org/packages/a9/02/ccbcf3e1c604c16cc525309161d57412c23cf2351523aedbb280eb7c9094/propcache-0.3.1-cp312-cp312-musllinux_1_2_x86_64.whl", hash = "sha256:ec314cde7314d2dd0510c6787326bbffcbdc317ecee6b7401ce218b3099075a7", size = 241022, upload_time = "2025-03-26T03:04:49.195Z" },
    { url = "https://files.pythonhosted.org/packages/db/19/e777227545e09ca1e77a6e21274ae9ec45de0f589f0ce3eca2a41f366220/propcache-0.3.1-cp312-cp312-win32.whl", hash = "sha256:7d2d5a0028d920738372630870e7d9644ce437142197f8c827194fca404bf03b", size = 40647, upload_time = "2025-03-26T03:04:50.595Z" },
    { url = "https://files.pythonhosted.org/packages/24/bb/3b1b01da5dd04c77a204c84e538ff11f624e31431cfde7201d9110b092b1/propcache-0.3.1-cp312-cp312-win_amd64.whl", hash = "sha256:88c423efef9d7a59dae0614eaed718449c09a5ac79a5f224a8b9664d603f04a3", size = 44784, upload_time = "2025-03-26T03:04:51.791Z" },
    { url = "https://files.pythonhosted.org/packages/58/60/f645cc8b570f99be3cf46714170c2de4b4c9d6b827b912811eff1eb8a412/propcache-0.3.1-cp313-cp313-macosx_10_13_universal2.whl", hash = "sha256:f1528ec4374617a7a753f90f20e2f551121bb558fcb35926f99e3c42367164b8", size = 77865, upload_time = "2025-03-26T03:04:53.406Z" },
    { url = "https://files.pythonhosted.org/packages/6f/d4/c1adbf3901537582e65cf90fd9c26fde1298fde5a2c593f987112c0d0798/propcache-0.3.1-cp313-cp313-macosx_10_13_x86_64.whl", hash = "sha256:dc1915ec523b3b494933b5424980831b636fe483d7d543f7afb7b3bf00f0c10f", size = 45452, upload_time = "2025-03-26T03:04:54.624Z" },
    { url = "https://files.pythonhosted.org/packages/d1/b5/fe752b2e63f49f727c6c1c224175d21b7d1727ce1d4873ef1c24c9216830/propcache-0.3.1-cp313-cp313-macosx_11_0_arm64.whl", hash = "sha256:a110205022d077da24e60b3df8bcee73971be9575dec5573dd17ae5d81751111", size = 44800, upload_time = "2025-03-26T03:04:55.844Z" },
    { url = "https://files.pythonhosted.org/packages/62/37/fc357e345bc1971e21f76597028b059c3d795c5ca7690d7a8d9a03c9708a/propcache-0.3.1-cp313-cp313-manylinux_2_17_aarch64.manylinux2014_aarch64.whl", hash = "sha256:d249609e547c04d190e820d0d4c8ca03ed4582bcf8e4e160a6969ddfb57b62e5", size = 225804, upload_time = "2025-03-26T03:04:57.158Z" },
    { url = "https://files.pythonhosted.org/packages/0d/f1/16e12c33e3dbe7f8b737809bad05719cff1dccb8df4dafbcff5575002c0e/propcache-0.3.1-cp313-cp313-manylinux_2_17_ppc64le.manylinux2014_ppc64le.whl", hash = "sha256:5ced33d827625d0a589e831126ccb4f5c29dfdf6766cac441d23995a65825dcb", size = 230650, upload_time = "2025-03-26T03:04:58.61Z" },
    { url = "https://files.pythonhosted.org/packages/3e/a2/018b9f2ed876bf5091e60153f727e8f9073d97573f790ff7cdf6bc1d1fb8/propcache-0.3.1-cp313-cp313-manylinux_2_17_s390x.manylinux2014_s390x.whl", hash = "sha256:4114c4ada8f3181af20808bedb250da6bae56660e4b8dfd9cd95d4549c0962f7", size = 234235, upload_time = "2025-03-26T03:05:00.599Z" },
    { url = "https://files.pythonhosted.org/packages/45/5f/3faee66fc930dfb5da509e34c6ac7128870631c0e3582987fad161fcb4b1/propcache-0.3.1-cp313-cp313-manylinux_2_17_x86_64.manylinux2014_x86_64.whl", hash = "sha256:975af16f406ce48f1333ec5e912fe11064605d5c5b3f6746969077cc3adeb120", size = 228249, upload_time = "2025-03-26T03:05:02.11Z" },
    { url = "https://files.pythonhosted.org/packages/62/1e/a0d5ebda5da7ff34d2f5259a3e171a94be83c41eb1e7cd21a2105a84a02e/propcache-0.3.1-cp313-cp313-manylinux_2_5_i686.manylinux1_i686.manylinux_2_17_i686.manylinux2014_i686.whl", hash = "sha256:a34aa3a1abc50740be6ac0ab9d594e274f59960d3ad253cd318af76b996dd654", size = 214964, upload_time = "2025-03-26T03:05:03.599Z" },
    { url = "https://files.pythonhosted.org/packages/db/a0/d72da3f61ceab126e9be1f3bc7844b4e98c6e61c985097474668e7e52152/propcache-0.3.1-cp313-cp313-musllinux_1_2_aarch64.whl", hash = "sha256:9cec3239c85ed15bfaded997773fdad9fb5662b0a7cbc854a43f291eb183179e", size = 222501, upload_time = "2025-03-26T03:05:05.107Z" },
    { url = "https://files.pythonhosted.org/packages/18/6d/a008e07ad7b905011253adbbd97e5b5375c33f0b961355ca0a30377504ac/propcache-0.3.1-cp313-cp313-musllinux_1_2_armv7l.whl", hash = "sha256:05543250deac8e61084234d5fc54f8ebd254e8f2b39a16b1dce48904f45b744b", size = 217917, upload_time = "2025-03-26T03:05:06.59Z" },
    { url = "https://files.pythonhosted.org/packages/98/37/02c9343ffe59e590e0e56dc5c97d0da2b8b19fa747ebacf158310f97a79a/propcache-0.3.1-cp313-cp313-musllinux_1_2_i686.whl", hash = "sha256:5cb5918253912e088edbf023788de539219718d3b10aef334476b62d2b53de53", size = 217089, upload_time = "2025-03-26T03:05:08.1Z" },
    { url = "https://files.pythonhosted.org/packages/53/1b/d3406629a2c8a5666d4674c50f757a77be119b113eedd47b0375afdf1b42/propcache-0.3.1-cp313-cp313-musllinux_1_2_ppc64le.whl", hash = "sha256:f3bbecd2f34d0e6d3c543fdb3b15d6b60dd69970c2b4c822379e5ec8f6f621d5", size = 228102, upload_time = "2025-03-26T03:05:09.982Z" },
    { url = "https://files.pythonhosted.org/packages/cd/a7/3664756cf50ce739e5f3abd48febc0be1a713b1f389a502ca819791a6b69/propcache-0.3.1-cp313-cp313-musllinux_1_2_s390x.whl", hash = "sha256:aca63103895c7d960a5b9b044a83f544b233c95e0dcff114389d64d762017af7", size = 230122, upload_time = "2025-03-26T03:05:11.408Z" },
    { url = "https://files.pythonhosted.org/packages/35/36/0bbabaacdcc26dac4f8139625e930f4311864251276033a52fd52ff2a274/propcache-0.3.1-cp313-cp313-musllinux_1_2_x86_64.whl", hash = "sha256:5a0a9898fdb99bf11786265468571e628ba60af80dc3f6eb89a3545540c6b0ef", size = 226818, upload_time = "2025-03-26T03:05:12.909Z" },
    { url = "https://files.pythonhosted.org/packages/cc/27/4e0ef21084b53bd35d4dae1634b6d0bad35e9c58ed4f032511acca9d4d26/propcache-0.3.1-cp313-cp313-win32.whl", hash = "sha256:3a02a28095b5e63128bcae98eb59025924f121f048a62393db682f049bf4ac24", size = 40112, upload_time = "2025-03-26T03:05:14.289Z" },
    { url = "https://files.pythonhosted.org/packages/a6/2c/a54614d61895ba6dd7ac8f107e2b2a0347259ab29cbf2ecc7b94fa38c4dc/propcache-0.3.1-cp313-cp313-win_amd64.whl", hash = "sha256:813fbb8b6aea2fc9659815e585e548fe706d6f663fa73dff59a1677d4595a037", size = 44034, upload_time = "2025-03-26T03:05:15.616Z" },
    { url = "https://files.pythonhosted.org/packages/5a/a8/0a4fd2f664fc6acc66438370905124ce62e84e2e860f2557015ee4a61c7e/propcache-0.3.1-cp313-cp313t-macosx_10_13_universal2.whl", hash = "sha256:a444192f20f5ce8a5e52761a031b90f5ea6288b1eef42ad4c7e64fef33540b8f", size = 82613, upload_time = "2025-03-26T03:05:16.913Z" },
    { url = "https://files.pythonhosted.org/packages/4d/e5/5ef30eb2cd81576256d7b6caaa0ce33cd1d2c2c92c8903cccb1af1a4ff2f/propcache-0.3.1-cp313-cp313t-macosx_10_13_x86_64.whl", hash = "sha256:0fbe94666e62ebe36cd652f5fc012abfbc2342de99b523f8267a678e4dfdee3c", size = 47763, upload_time = "2025-03-26T03:05:18.607Z" },
    { url = "https://files.pythonhosted.org/packages/87/9a/87091ceb048efeba4d28e903c0b15bcc84b7c0bf27dc0261e62335d9b7b8/propcache-0.3.1-cp313-cp313t-macosx_11_0_arm64.whl", hash = "sha256:f011f104db880f4e2166bcdcf7f58250f7a465bc6b068dc84c824a3d4a5c94dc", size = 47175, upload_time = "2025-03-26T03:05:19.85Z" },
    { url = "https://files.pythonhosted.org/packages/3e/2f/854e653c96ad1161f96194c6678a41bbb38c7947d17768e8811a77635a08/propcache-0.3.1-cp313-cp313t-manylinux_2_17_aarch64.manylinux2014_aarch64.whl", hash = "sha256:3e584b6d388aeb0001d6d5c2bd86b26304adde6d9bb9bfa9c4889805021b96de", size = 292265, upload_time = "2025-03-26T03:05:21.654Z" },
    { url = "https://files.pythonhosted.org/packages/40/8d/090955e13ed06bc3496ba4a9fb26c62e209ac41973cb0d6222de20c6868f/propcache-0.3.1-cp313-cp313t-manylinux_2_17_ppc64le.manylinux2014_ppc64le.whl", hash = "sha256:8a17583515a04358b034e241f952f1715243482fc2c2945fd99a1b03a0bd77d6", size = 294412, upload_time = "2025-03-26T03:05:23.147Z" },
    { url = "https://files.pythonhosted.org/packages/39/e6/d51601342e53cc7582449e6a3c14a0479fab2f0750c1f4d22302e34219c6/propcache-0.3.1-cp313-cp313t-manylinux_2_17_s390x.manylinux2014_s390x.whl", hash = "sha256:5aed8d8308215089c0734a2af4f2e95eeb360660184ad3912686c181e500b2e7", size = 294290, upload_time = "2025-03-26T03:05:24.577Z" },
    { url = "https://files.pythonhosted.org/packages/3b/4d/be5f1a90abc1881884aa5878989a1acdafd379a91d9c7e5e12cef37ec0d7/propcache-0.3.1-cp313-cp313t-manylinux_2_17_x86_64.manylinux2014_x86_64.whl", hash = "sha256:6d8e309ff9a0503ef70dc9a0ebd3e69cf7b3894c9ae2ae81fc10943c37762458", size = 282926, upload_time = "2025-03-26T03:05:26.459Z" },
    { url = "https://files.pythonhosted.org/packages/57/2b/8f61b998c7ea93a2b7eca79e53f3e903db1787fca9373af9e2cf8dc22f9d/propcache-0.3.1-cp313-cp313t-manylinux_2_5_i686.manylinux1_i686.manylinux_2_17_i686.manylinux2014_i686.whl", hash = "sha256:b655032b202028a582d27aeedc2e813299f82cb232f969f87a4fde491a233f11", size = 267808, upload_time = "2025-03-26T03:05:28.188Z" },
    { url = "https://files.pythonhosted.org/packages/11/1c/311326c3dfce59c58a6098388ba984b0e5fb0381ef2279ec458ef99bd547/propcache-0.3.1-cp313-cp313t-musllinux_1_2_aarch64.whl", hash = "sha256:9f64d91b751df77931336b5ff7bafbe8845c5770b06630e27acd5dbb71e1931c", size = 290916, upload_time = "2025-03-26T03:05:29.757Z" },
    { url = "https://files.pythonhosted.org/packages/4b/74/91939924b0385e54dc48eb2e4edd1e4903ffd053cf1916ebc5347ac227f7/propcache-0.3.1-cp313-cp313t-musllinux_1_2_armv7l.whl", hash = "sha256:19a06db789a4bd896ee91ebc50d059e23b3639c25d58eb35be3ca1cbe967c3bf", size = 262661, upload_time = "2025-03-26T03:05:31.472Z" },
    { url = "https://files.pythonhosted.org/packages/c2/d7/e6079af45136ad325c5337f5dd9ef97ab5dc349e0ff362fe5c5db95e2454/propcache-0.3.1-cp313-cp313t-musllinux_1_2_i686.whl", hash = "sha256:bef100c88d8692864651b5f98e871fb090bd65c8a41a1cb0ff2322db39c96c27", size = 264384, upload_time = "2025-03-26T03:05:32.984Z" },
    { url = "https://files.pythonhosted.org/packages/b7/d5/ba91702207ac61ae6f1c2da81c5d0d6bf6ce89e08a2b4d44e411c0bbe867/propcache-0.3.1-cp313-cp313t-musllinux_1_2_ppc64le.whl", hash = "sha256:87380fb1f3089d2a0b8b00f006ed12bd41bd858fabfa7330c954c70f50ed8757", size = 291420, upload_time = "2025-03-26T03:05:34.496Z" },
    { url = "https://files.pythonhosted.org/packages/58/70/2117780ed7edcd7ba6b8134cb7802aada90b894a9810ec56b7bb6018bee7/propcache-0.3.1-cp313-cp313t-musllinux_1_2_s390x.whl", hash = "sha256:e474fc718e73ba5ec5180358aa07f6aded0ff5f2abe700e3115c37d75c947e18", size = 290880, upload_time = "2025-03-26T03:05:36.256Z" },
    { url = "https://files.pythonhosted.org/packages/4a/1f/ecd9ce27710021ae623631c0146719280a929d895a095f6d85efb6a0be2e/propcache-0.3.1-cp313-cp313t-musllinux_1_2_x86_64.whl", hash = "sha256:17d1c688a443355234f3c031349da69444be052613483f3e4158eef751abcd8a", size = 287407, upload_time = "2025-03-26T03:05:37.799Z" },
    { url = "https://files.pythonhosted.org/packages/3e/66/2e90547d6b60180fb29e23dc87bd8c116517d4255240ec6d3f7dc23d1926/propcache-0.3.1-cp313-cp313t-win32.whl", hash = "sha256:359e81a949a7619802eb601d66d37072b79b79c2505e6d3fd8b945538411400d", size = 42573, upload_time = "2025-03-26T03:05:39.193Z" },
    { url = "https://files.pythonhosted.org/packages/cb/8f/50ad8599399d1861b4d2b6b45271f0ef6af1b09b0a2386a46dbaf19c9535/propcache-0.3.1-cp313-cp313t-win_amd64.whl", hash = "sha256:e7fb9a84c9abbf2b2683fa3e7b0d7da4d8ecf139a1c635732a8bda29c5214b0e", size = 46757, upload_time = "2025-03-26T03:05:40.811Z" },
    { url = "https://files.pythonhosted.org/packages/b8/d3/c3cb8f1d6ae3b37f83e1de806713a9b3642c5895f0215a62e1a4bd6e5e34/propcache-0.3.1-py3-none-any.whl", hash = "sha256:9a8ecf38de50a7f518c21568c80f985e776397b902f1ce0b01f799aba1608b40", size = 12376, upload_time = "2025-03-26T03:06:10.5Z" },
]

[[package]]
name = "protobuf"
version = "5.29.4"
source = { registry = "https://pypi.org/simple" }
sdist = { url = "https://files.pythonhosted.org/packages/17/7d/b9dca7365f0e2c4fa7c193ff795427cfa6290147e5185ab11ece280a18e7/protobuf-5.29.4.tar.gz", hash = "sha256:4f1dfcd7997b31ef8f53ec82781ff434a28bf71d9102ddde14d076adcfc78c99", size = 424902, upload_time = "2025-03-19T21:23:24.25Z" }
wheels = [
    { url = "https://files.pythonhosted.org/packages/9a/b2/043a1a1a20edd134563699b0e91862726a0dc9146c090743b6c44d798e75/protobuf-5.29.4-cp310-abi3-win32.whl", hash = "sha256:13eb236f8eb9ec34e63fc8b1d6efd2777d062fa6aaa68268fb67cf77f6839ad7", size = 422709, upload_time = "2025-03-19T21:23:08.293Z" },
    { url = "https://files.pythonhosted.org/packages/79/fc/2474b59570daa818de6124c0a15741ee3e5d6302e9d6ce0bdfd12e98119f/protobuf-5.29.4-cp310-abi3-win_amd64.whl", hash = "sha256:bcefcdf3976233f8a502d265eb65ea740c989bacc6c30a58290ed0e519eb4b8d", size = 434506, upload_time = "2025-03-19T21:23:11.253Z" },
    { url = "https://files.pythonhosted.org/packages/46/de/7c126bbb06aa0f8a7b38aaf8bd746c514d70e6a2a3f6dd460b3b7aad7aae/protobuf-5.29.4-cp38-abi3-macosx_10_9_universal2.whl", hash = "sha256:307ecba1d852ec237e9ba668e087326a67564ef83e45a0189a772ede9e854dd0", size = 417826, upload_time = "2025-03-19T21:23:13.132Z" },
    { url = "https://files.pythonhosted.org/packages/a2/b5/bade14ae31ba871a139aa45e7a8183d869efe87c34a4850c87b936963261/protobuf-5.29.4-cp38-abi3-manylinux2014_aarch64.whl", hash = "sha256:aec4962f9ea93c431d5714ed1be1c93f13e1a8618e70035ba2b0564d9e633f2e", size = 319574, upload_time = "2025-03-19T21:23:14.531Z" },
    { url = "https://files.pythonhosted.org/packages/46/88/b01ed2291aae68b708f7d334288ad5fb3e7aa769a9c309c91a0d55cb91b0/protobuf-5.29.4-cp38-abi3-manylinux2014_x86_64.whl", hash = "sha256:d7d3f7d1d5a66ed4942d4fefb12ac4b14a29028b209d4bfb25c68ae172059922", size = 319672, upload_time = "2025-03-19T21:23:15.839Z" },
    { url = "https://files.pythonhosted.org/packages/12/fb/a586e0c973c95502e054ac5f81f88394f24ccc7982dac19c515acd9e2c93/protobuf-5.29.4-py3-none-any.whl", hash = "sha256:3fde11b505e1597f71b875ef2fc52062b6a9740e5f7c8997ce878b6009145862", size = 172551, upload_time = "2025-03-19T21:23:22.682Z" },
]

[[package]]
name = "pydantic"
version = "2.11.3"
source = { registry = "https://pypi.org/simple" }
dependencies = [
    { name = "annotated-types" },
    { name = "pydantic-core" },
    { name = "typing-extensions" },
    { name = "typing-inspection" },
]
sdist = { url = "https://files.pythonhosted.org/packages/10/2e/ca897f093ee6c5f3b0bee123ee4465c50e75431c3d5b6a3b44a47134e891/pydantic-2.11.3.tar.gz", hash = "sha256:7471657138c16adad9322fe3070c0116dd6c3ad8d649300e3cbdfe91f4db4ec3", size = 785513, upload_time = "2025-04-08T13:27:06.399Z" }
wheels = [
    { url = "https://files.pythonhosted.org/packages/b0/1d/407b29780a289868ed696d1616f4aad49d6388e5a77f567dcd2629dcd7b8/pydantic-2.11.3-py3-none-any.whl", hash = "sha256:a082753436a07f9ba1289c6ffa01cd93db3548776088aa917cc43b63f68fa60f", size = 443591, upload_time = "2025-04-08T13:27:03.789Z" },
]

[[package]]
name = "pydantic-core"
version = "2.33.1"
source = { registry = "https://pypi.org/simple" }
dependencies = [
    { name = "typing-extensions" },
]
sdist = { url = "https://files.pythonhosted.org/packages/17/19/ed6a078a5287aea7922de6841ef4c06157931622c89c2a47940837b5eecd/pydantic_core-2.33.1.tar.gz", hash = "sha256:bcc9c6fdb0ced789245b02b7d6603e17d1563064ddcfc36f046b61c0c05dd9df", size = 434395, upload_time = "2025-04-02T09:49:41.8Z" }
wheels = [
    { url = "https://files.pythonhosted.org/packages/38/ea/5f572806ab4d4223d11551af814d243b0e3e02cc6913def4d1fe4a5ca41c/pydantic_core-2.33.1-cp310-cp310-macosx_10_12_x86_64.whl", hash = "sha256:3077cfdb6125cc8dab61b155fdd714663e401f0e6883f9632118ec12cf42df26", size = 2044021, upload_time = "2025-04-02T09:46:45.065Z" },
    { url = "https://files.pythonhosted.org/packages/8c/d1/f86cc96d2aa80e3881140d16d12ef2b491223f90b28b9a911346c04ac359/pydantic_core-2.33.1-cp310-cp310-macosx_11_0_arm64.whl", hash = "sha256:8ffab8b2908d152e74862d276cf5017c81a2f3719f14e8e3e8d6b83fda863927", size = 1861742, upload_time = "2025-04-02T09:46:46.684Z" },
    { url = "https://files.pythonhosted.org/packages/37/08/fbd2cd1e9fc735a0df0142fac41c114ad9602d1c004aea340169ae90973b/pydantic_core-2.33.1-cp310-cp310-manylinux_2_17_aarch64.manylinux2014_aarch64.whl", hash = "sha256:5183e4f6a2d468787243ebcd70cf4098c247e60d73fb7d68d5bc1e1beaa0c4db", size = 1910414, upload_time = "2025-04-02T09:46:48.263Z" },
    { url = "https://files.pythonhosted.org/packages/7f/73/3ac217751decbf8d6cb9443cec9b9eb0130eeada6ae56403e11b486e277e/pydantic_core-2.33.1-cp310-cp310-manylinux_2_17_armv7l.manylinux2014_armv7l.whl", hash = "sha256:398a38d323f37714023be1e0285765f0a27243a8b1506b7b7de87b647b517e48", size = 1996848, upload_time = "2025-04-02T09:46:49.441Z" },
    { url = "https://files.pythonhosted.org/packages/9a/f5/5c26b265cdcff2661e2520d2d1e9db72d117ea00eb41e00a76efe68cb009/pydantic_core-2.33.1-cp310-cp310-manylinux_2_17_ppc64le.manylinux2014_ppc64le.whl", hash = "sha256:87d3776f0001b43acebfa86f8c64019c043b55cc5a6a2e313d728b5c95b46969", size = 2141055, upload_time = "2025-04-02T09:46:50.602Z" },
    { url = "https://files.pythonhosted.org/packages/5d/14/a9c3cee817ef2f8347c5ce0713e91867a0dceceefcb2973942855c917379/pydantic_core-2.33.1-cp310-cp310-manylinux_2_17_s390x.manylinux2014_s390x.whl", hash = "sha256:c566dd9c5f63d22226409553531f89de0cac55397f2ab8d97d6f06cfce6d947e", size = 2753806, upload_time = "2025-04-02T09:46:52.116Z" },
    { url = "https://files.pythonhosted.org/packages/f2/68/866ce83a51dd37e7c604ce0050ff6ad26de65a7799df89f4db87dd93d1d6/pydantic_core-2.33.1-cp310-cp310-manylinux_2_17_x86_64.manylinux2014_x86_64.whl", hash = "sha256:a0d5f3acc81452c56895e90643a625302bd6be351e7010664151cc55b7b97f89", size = 2007777, upload_time = "2025-04-02T09:46:53.675Z" },
    { url = "https://files.pythonhosted.org/packages/b6/a8/36771f4404bb3e49bd6d4344da4dede0bf89cc1e01f3b723c47248a3761c/pydantic_core-2.33.1-cp310-cp310-manylinux_2_5_i686.manylinux1_i686.whl", hash = "sha256:d3a07fadec2a13274a8d861d3d37c61e97a816beae717efccaa4b36dfcaadcde", size = 2122803, upload_time = "2025-04-02T09:46:55.789Z" },
    { url = "https://files.pythonhosted.org/packages/18/9c/730a09b2694aa89360d20756369822d98dc2f31b717c21df33b64ffd1f50/pydantic_core-2.33.1-cp310-cp310-musllinux_1_1_aarch64.whl", hash = "sha256:f99aeda58dce827f76963ee87a0ebe75e648c72ff9ba1174a253f6744f518f65", size = 2086755, upload_time = "2025-04-02T09:46:56.956Z" },
    { url = "https://files.pythonhosted.org/packages/54/8e/2dccd89602b5ec31d1c58138d02340ecb2ebb8c2cac3cc66b65ce3edb6ce/pydantic_core-2.33.1-cp310-cp310-musllinux_1_1_armv7l.whl", hash = "sha256:902dbc832141aa0ec374f4310f1e4e7febeebc3256f00dc359a9ac3f264a45dc", size = 2257358, upload_time = "2025-04-02T09:46:58.445Z" },
    { url = "https://files.pythonhosted.org/packages/d1/9c/126e4ac1bfad8a95a9837acdd0963695d69264179ba4ede8b8c40d741702/pydantic_core-2.33.1-cp310-cp310-musllinux_1_1_x86_64.whl", hash = "sha256:fe44d56aa0b00d66640aa84a3cbe80b7a3ccdc6f0b1ca71090696a6d4777c091", size = 2257916, upload_time = "2025-04-02T09:46:59.726Z" },
    { url = "https://files.pythonhosted.org/packages/7d/ba/91eea2047e681a6853c81c20aeca9dcdaa5402ccb7404a2097c2adf9d038/pydantic_core-2.33.1-cp310-cp310-win32.whl", hash = "sha256:ed3eb16d51257c763539bde21e011092f127a2202692afaeaccb50db55a31383", size = 1923823, upload_time = "2025-04-02T09:47:01.278Z" },
    { url = "https://files.pythonhosted.org/packages/94/c0/fcdf739bf60d836a38811476f6ecd50374880b01e3014318b6e809ddfd52/pydantic_core-2.33.1-cp310-cp310-win_amd64.whl", hash = "sha256:694ad99a7f6718c1a498dc170ca430687a39894a60327f548e02a9c7ee4b6504", size = 1952494, upload_time = "2025-04-02T09:47:02.976Z" },
    { url = "https://files.pythonhosted.org/packages/d6/7f/c6298830cb780c46b4f46bb24298d01019ffa4d21769f39b908cd14bbd50/pydantic_core-2.33.1-cp311-cp311-macosx_10_12_x86_64.whl", hash = "sha256:6e966fc3caaf9f1d96b349b0341c70c8d6573bf1bac7261f7b0ba88f96c56c24", size = 2044224, upload_time = "2025-04-02T09:47:04.199Z" },
    { url = "https://files.pythonhosted.org/packages/a8/65/6ab3a536776cad5343f625245bd38165d6663256ad43f3a200e5936afd6c/pydantic_core-2.33.1-cp311-cp311-macosx_11_0_arm64.whl", hash = "sha256:bfd0adeee563d59c598ceabddf2c92eec77abcb3f4a391b19aa7366170bd9e30", size = 1858845, upload_time = "2025-04-02T09:47:05.686Z" },
    { url = "https://files.pythonhosted.org/packages/e9/15/9a22fd26ba5ee8c669d4b8c9c244238e940cd5d818649603ca81d1c69861/pydantic_core-2.33.1-cp311-cp311-manylinux_2_17_aarch64.manylinux2014_aarch64.whl", hash = "sha256:91815221101ad3c6b507804178a7bb5cb7b2ead9ecd600041669c8d805ebd595", size = 1910029, upload_time = "2025-04-02T09:47:07.042Z" },
    { url = "https://files.pythonhosted.org/packages/d5/33/8cb1a62818974045086f55f604044bf35b9342900318f9a2a029a1bec460/pydantic_core-2.33.1-cp311-cp311-manylinux_2_17_armv7l.manylinux2014_armv7l.whl", hash = "sha256:9fea9c1869bb4742d174a57b4700c6dadea951df8b06de40c2fedb4f02931c2e", size = 1997784, upload_time = "2025-04-02T09:47:08.63Z" },
    { url = "https://files.pythonhosted.org/packages/c0/ca/49958e4df7715c71773e1ea5be1c74544923d10319173264e6db122543f9/pydantic_core-2.33.1-cp311-cp311-manylinux_2_17_ppc64le.manylinux2014_ppc64le.whl", hash = "sha256:1d20eb4861329bb2484c021b9d9a977566ab16d84000a57e28061151c62b349a", size = 2141075, upload_time = "2025-04-02T09:47:10.267Z" },
    { url = "https://files.pythonhosted.org/packages/7b/a6/0b3a167a9773c79ba834b959b4e18c3ae9216b8319bd8422792abc8a41b1/pydantic_core-2.33.1-cp311-cp311-manylinux_2_17_s390x.manylinux2014_s390x.whl", hash = "sha256:0fb935c5591573ae3201640579f30128ccc10739b45663f93c06796854405505", size = 2745849, upload_time = "2025-04-02T09:47:11.724Z" },
    { url = "https://files.pythonhosted.org/packages/0b/60/516484135173aa9e5861d7a0663dce82e4746d2e7f803627d8c25dfa5578/pydantic_core-2.33.1-cp311-cp311-manylinux_2_17_x86_64.manylinux2014_x86_64.whl", hash = "sha256:c964fd24e6166420d18fb53996d8c9fd6eac9bf5ae3ec3d03015be4414ce497f", size = 2005794, upload_time = "2025-04-02T09:47:13.099Z" },
    { url = "https://files.pythonhosted.org/packages/86/70/05b1eb77459ad47de00cf78ee003016da0cedf8b9170260488d7c21e9181/pydantic_core-2.33.1-cp311-cp311-manylinux_2_5_i686.manylinux1_i686.whl", hash = "sha256:681d65e9011f7392db5aa002b7423cc442d6a673c635668c227c6c8d0e5a4f77", size = 2123237, upload_time = "2025-04-02T09:47:14.355Z" },
    { url = "https://files.pythonhosted.org/packages/c7/57/12667a1409c04ae7dc95d3b43158948eb0368e9c790be8b095cb60611459/pydantic_core-2.33.1-cp311-cp311-musllinux_1_1_aarch64.whl", hash = "sha256:e100c52f7355a48413e2999bfb4e139d2977a904495441b374f3d4fb4a170961", size = 2086351, upload_time = "2025-04-02T09:47:15.676Z" },
    { url = "https://files.pythonhosted.org/packages/57/61/cc6d1d1c1664b58fdd6ecc64c84366c34ec9b606aeb66cafab6f4088974c/pydantic_core-2.33.1-cp311-cp311-musllinux_1_1_armv7l.whl", hash = "sha256:048831bd363490be79acdd3232f74a0e9951b11b2b4cc058aeb72b22fdc3abe1", size = 2258914, upload_time = "2025-04-02T09:47:17Z" },
    { url = "https://files.pythonhosted.org/packages/d1/0a/edb137176a1f5419b2ddee8bde6a0a548cfa3c74f657f63e56232df8de88/pydantic_core-2.33.1-cp311-cp311-musllinux_1_1_x86_64.whl", hash = "sha256:bdc84017d28459c00db6f918a7272a5190bec3090058334e43a76afb279eac7c", size = 2257385, upload_time = "2025-04-02T09:47:18.631Z" },
    { url = "https://files.pythonhosted.org/packages/26/3c/48ca982d50e4b0e1d9954919c887bdc1c2b462801bf408613ccc641b3daa/pydantic_core-2.33.1-cp311-cp311-win32.whl", hash = "sha256:32cd11c5914d1179df70406427097c7dcde19fddf1418c787540f4b730289896", size = 1923765, upload_time = "2025-04-02T09:47:20.34Z" },
    { url = "https://files.pythonhosted.org/packages/33/cd/7ab70b99e5e21559f5de38a0928ea84e6f23fdef2b0d16a6feaf942b003c/pydantic_core-2.33.1-cp311-cp311-win_amd64.whl", hash = "sha256:2ea62419ba8c397e7da28a9170a16219d310d2cf4970dbc65c32faf20d828c83", size = 1950688, upload_time = "2025-04-02T09:47:22.029Z" },
    { url = "https://files.pythonhosted.org/packages/4b/ae/db1fc237b82e2cacd379f63e3335748ab88b5adde98bf7544a1b1bd10a84/pydantic_core-2.33.1-cp311-cp311-win_arm64.whl", hash = "sha256:fc903512177361e868bc1f5b80ac8c8a6e05fcdd574a5fb5ffeac5a9982b9e89", size = 1908185, upload_time = "2025-04-02T09:47:23.385Z" },
    { url = "https://files.pythonhosted.org/packages/c8/ce/3cb22b07c29938f97ff5f5bb27521f95e2ebec399b882392deb68d6c440e/pydantic_core-2.33.1-cp312-cp312-macosx_10_12_x86_64.whl", hash = "sha256:1293d7febb995e9d3ec3ea09caf1a26214eec45b0f29f6074abb004723fc1de8", size = 2026640, upload_time = "2025-04-02T09:47:25.394Z" },
    { url = "https://files.pythonhosted.org/packages/19/78/f381d643b12378fee782a72126ec5d793081ef03791c28a0fd542a5bee64/pydantic_core-2.33.1-cp312-cp312-macosx_11_0_arm64.whl", hash = "sha256:99b56acd433386c8f20be5c4000786d1e7ca0523c8eefc995d14d79c7a081498", size = 1852649, upload_time = "2025-04-02T09:47:27.417Z" },
    { url = "https://files.pythonhosted.org/packages/9d/2b/98a37b80b15aac9eb2c6cfc6dbd35e5058a352891c5cce3a8472d77665a6/pydantic_core-2.33.1-cp312-cp312-manylinux_2_17_aarch64.manylinux2014_aarch64.whl", hash = "sha256:35a5ec3fa8c2fe6c53e1b2ccc2454398f95d5393ab398478f53e1afbbeb4d939", size = 1892472, upload_time = "2025-04-02T09:47:29.006Z" },
    { url = "https://files.pythonhosted.org/packages/4e/d4/3c59514e0f55a161004792b9ff3039da52448f43f5834f905abef9db6e4a/pydantic_core-2.33.1-cp312-cp312-manylinux_2_17_armv7l.manylinux2014_armv7l.whl", hash = "sha256:b172f7b9d2f3abc0efd12e3386f7e48b576ef309544ac3a63e5e9cdd2e24585d", size = 1977509, upload_time = "2025-04-02T09:47:33.464Z" },
    { url = "https://files.pythonhosted.org/packages/a9/b6/c2c7946ef70576f79a25db59a576bce088bdc5952d1b93c9789b091df716/pydantic_core-2.33.1-cp312-cp312-manylinux_2_17_ppc64le.manylinux2014_ppc64le.whl", hash = "sha256:9097b9f17f91eea659b9ec58148c0747ec354a42f7389b9d50701610d86f812e", size = 2128702, upload_time = "2025-04-02T09:47:34.812Z" },
    { url = "https://files.pythonhosted.org/packages/88/fe/65a880f81e3f2a974312b61f82a03d85528f89a010ce21ad92f109d94deb/pydantic_core-2.33.1-cp312-cp312-manylinux_2_17_s390x.manylinux2014_s390x.whl", hash = "sha256:cc77ec5b7e2118b152b0d886c7514a4653bcb58c6b1d760134a9fab915f777b3", size = 2679428, upload_time = "2025-04-02T09:47:37.315Z" },
    { url = "https://files.pythonhosted.org/packages/6f/ff/4459e4146afd0462fb483bb98aa2436d69c484737feaceba1341615fb0ac/pydantic_core-2.33.1-cp312-cp312-manylinux_2_17_x86_64.manylinux2014_x86_64.whl", hash = "sha256:d5e3d15245b08fa4a84cefc6c9222e6f37c98111c8679fbd94aa145f9a0ae23d", size = 2008753, upload_time = "2025-04-02T09:47:39.013Z" },
    { url = "https://files.pythonhosted.org/packages/7c/76/1c42e384e8d78452ededac8b583fe2550c84abfef83a0552e0e7478ccbc3/pydantic_core-2.33.1-cp312-cp312-manylinux_2_5_i686.manylinux1_i686.whl", hash = "sha256:ef99779001d7ac2e2461d8ab55d3373fe7315caefdbecd8ced75304ae5a6fc6b", size = 2114849, upload_time = "2025-04-02T09:47:40.427Z" },
    { url = "https://files.pythonhosted.org/packages/00/72/7d0cf05095c15f7ffe0eb78914b166d591c0eed72f294da68378da205101/pydantic_core-2.33.1-cp312-cp312-musllinux_1_1_aarch64.whl", hash = "sha256:fc6bf8869e193855e8d91d91f6bf59699a5cdfaa47a404e278e776dd7f168b39", size = 2069541, upload_time = "2025-04-02T09:47:42.01Z" },
    { url = "https://files.pythonhosted.org/packages/b3/69/94a514066bb7d8be499aa764926937409d2389c09be0b5107a970286ef81/pydantic_core-2.33.1-cp312-cp312-musllinux_1_1_armv7l.whl", hash = "sha256:b1caa0bc2741b043db7823843e1bde8aaa58a55a58fda06083b0569f8b45693a", size = 2239225, upload_time = "2025-04-02T09:47:43.425Z" },
    { url = "https://files.pythonhosted.org/packages/84/b0/e390071eadb44b41f4f54c3cef64d8bf5f9612c92686c9299eaa09e267e2/pydantic_core-2.33.1-cp312-cp312-musllinux_1_1_x86_64.whl", hash = "sha256:ec259f62538e8bf364903a7d0d0239447059f9434b284f5536e8402b7dd198db", size = 2248373, upload_time = "2025-04-02T09:47:44.979Z" },
    { url = "https://files.pythonhosted.org/packages/d6/b2/288b3579ffc07e92af66e2f1a11be3b056fe1214aab314748461f21a31c3/pydantic_core-2.33.1-cp312-cp312-win32.whl", hash = "sha256:e14f369c98a7c15772b9da98987f58e2b509a93235582838bd0d1d8c08b68fda", size = 1907034, upload_time = "2025-04-02T09:47:46.843Z" },
    { url = "https://files.pythonhosted.org/packages/02/28/58442ad1c22b5b6742b992ba9518420235adced665513868f99a1c2638a5/pydantic_core-2.33.1-cp312-cp312-win_amd64.whl", hash = "sha256:1c607801d85e2e123357b3893f82c97a42856192997b95b4d8325deb1cd0c5f4", size = 1956848, upload_time = "2025-04-02T09:47:48.404Z" },
    { url = "https://files.pythonhosted.org/packages/a1/eb/f54809b51c7e2a1d9f439f158b8dd94359321abcc98767e16fc48ae5a77e/pydantic_core-2.33.1-cp312-cp312-win_arm64.whl", hash = "sha256:8d13f0276806ee722e70a1c93da19748594f19ac4299c7e41237fc791d1861ea", size = 1903986, upload_time = "2025-04-02T09:47:49.839Z" },
    { url = "https://files.pythonhosted.org/packages/7a/24/eed3466a4308d79155f1cdd5c7432c80ddcc4530ba8623b79d5ced021641/pydantic_core-2.33.1-cp313-cp313-macosx_10_12_x86_64.whl", hash = "sha256:70af6a21237b53d1fe7b9325b20e65cbf2f0a848cf77bed492b029139701e66a", size = 2033551, upload_time = "2025-04-02T09:47:51.648Z" },
    { url = "https://files.pythonhosted.org/packages/ab/14/df54b1a0bc9b6ded9b758b73139d2c11b4e8eb43e8ab9c5847c0a2913ada/pydantic_core-2.33.1-cp313-cp313-macosx_11_0_arm64.whl", hash = "sha256:282b3fe1bbbe5ae35224a0dbd05aed9ccabccd241e8e6b60370484234b456266", size = 1852785, upload_time = "2025-04-02T09:47:53.149Z" },
    { url = "https://files.pythonhosted.org/packages/fa/96/e275f15ff3d34bb04b0125d9bc8848bf69f25d784d92a63676112451bfb9/pydantic_core-2.33.1-cp313-cp313-manylinux_2_17_aarch64.manylinux2014_aarch64.whl", hash = "sha256:4b315e596282bbb5822d0c7ee9d255595bd7506d1cb20c2911a4da0b970187d3", size = 1897758, upload_time = "2025-04-02T09:47:55.006Z" },
    { url = "https://files.pythonhosted.org/packages/b7/d8/96bc536e975b69e3a924b507d2a19aedbf50b24e08c80fb00e35f9baaed8/pydantic_core-2.33.1-cp313-cp313-manylinux_2_17_armv7l.manylinux2014_armv7l.whl", hash = "sha256:1dfae24cf9921875ca0ca6a8ecb4bb2f13c855794ed0d468d6abbec6e6dcd44a", size = 1986109, upload_time = "2025-04-02T09:47:56.532Z" },
    { url = "https://files.pythonhosted.org/packages/90/72/ab58e43ce7e900b88cb571ed057b2fcd0e95b708a2e0bed475b10130393e/pydantic_core-2.33.1-cp313-cp313-manylinux_2_17_ppc64le.manylinux2014_ppc64le.whl", hash = "sha256:6dd8ecfde08d8bfadaea669e83c63939af76f4cf5538a72597016edfa3fad516", size = 2129159, upload_time = "2025-04-02T09:47:58.088Z" },
    { url = "https://files.pythonhosted.org/packages/dc/3f/52d85781406886c6870ac995ec0ba7ccc028b530b0798c9080531b409fdb/pydantic_core-2.33.1-cp313-cp313-manylinux_2_17_s390x.manylinux2014_s390x.whl", hash = "sha256:2f593494876eae852dc98c43c6f260f45abdbfeec9e4324e31a481d948214764", size = 2680222, upload_time = "2025-04-02T09:47:59.591Z" },
    { url = "https://files.pythonhosted.org/packages/f4/56/6e2ef42f363a0eec0fd92f74a91e0ac48cd2e49b695aac1509ad81eee86a/pydantic_core-2.33.1-cp313-cp313-manylinux_2_17_x86_64.manylinux2014_x86_64.whl", hash = "sha256:948b73114f47fd7016088e5186d13faf5e1b2fe83f5e320e371f035557fd264d", size = 2006980, upload_time = "2025-04-02T09:48:01.397Z" },
    { url = "https://files.pythonhosted.org/packages/4c/c0/604536c4379cc78359f9ee0aa319f4aedf6b652ec2854953f5a14fc38c5a/pydantic_core-2.33.1-cp313-cp313-manylinux_2_5_i686.manylinux1_i686.whl", hash = "sha256:e11f3864eb516af21b01e25fac915a82e9ddad3bb0fb9e95a246067398b435a4", size = 2120840, upload_time = "2025-04-02T09:48:03.056Z" },
    { url = "https://files.pythonhosted.org/packages/1f/46/9eb764814f508f0edfb291a0f75d10854d78113fa13900ce13729aaec3ae/pydantic_core-2.33.1-cp313-cp313-musllinux_1_1_aarch64.whl", hash = "sha256:549150be302428b56fdad0c23c2741dcdb5572413776826c965619a25d9c6bde", size = 2072518, upload_time = "2025-04-02T09:48:04.662Z" },
    { url = "https://files.pythonhosted.org/packages/42/e3/fb6b2a732b82d1666fa6bf53e3627867ea3131c5f39f98ce92141e3e3dc1/pydantic_core-2.33.1-cp313-cp313-musllinux_1_1_armv7l.whl", hash = "sha256:495bc156026efafd9ef2d82372bd38afce78ddd82bf28ef5276c469e57c0c83e", size = 2248025, upload_time = "2025-04-02T09:48:06.226Z" },
    { url = "https://files.pythonhosted.org/packages/5c/9d/fbe8fe9d1aa4dac88723f10a921bc7418bd3378a567cb5e21193a3c48b43/pydantic_core-2.33.1-cp313-cp313-musllinux_1_1_x86_64.whl", hash = "sha256:ec79de2a8680b1a67a07490bddf9636d5c2fab609ba8c57597e855fa5fa4dacd", size = 2254991, upload_time = "2025-04-02T09:48:08.114Z" },
    { url = "https://files.pythonhosted.org/packages/aa/99/07e2237b8a66438d9b26482332cda99a9acccb58d284af7bc7c946a42fd3/pydantic_core-2.33.1-cp313-cp313-win32.whl", hash = "sha256:ee12a7be1742f81b8a65b36c6921022301d466b82d80315d215c4c691724986f", size = 1915262, upload_time = "2025-04-02T09:48:09.708Z" },
    { url = "https://files.pythonhosted.org/packages/8a/f4/e457a7849beeed1e5defbcf5051c6f7b3c91a0624dd31543a64fc9adcf52/pydantic_core-2.33.1-cp313-cp313-win_amd64.whl", hash = "sha256:ede9b407e39949d2afc46385ce6bd6e11588660c26f80576c11c958e6647bc40", size = 1956626, upload_time = "2025-04-02T09:48:11.288Z" },
    { url = "https://files.pythonhosted.org/packages/20/d0/e8d567a7cff7b04e017ae164d98011f1e1894269fe8e90ea187a3cbfb562/pydantic_core-2.33.1-cp313-cp313-win_arm64.whl", hash = "sha256:aa687a23d4b7871a00e03ca96a09cad0f28f443690d300500603bd0adba4b523", size = 1909590, upload_time = "2025-04-02T09:48:12.861Z" },
    { url = "https://files.pythonhosted.org/packages/ef/fd/24ea4302d7a527d672c5be06e17df16aabfb4e9fdc6e0b345c21580f3d2a/pydantic_core-2.33.1-cp313-cp313t-macosx_11_0_arm64.whl", hash = "sha256:401d7b76e1000d0dd5538e6381d28febdcacb097c8d340dde7d7fc6e13e9f95d", size = 1812963, upload_time = "2025-04-02T09:48:14.553Z" },
    { url = "https://files.pythonhosted.org/packages/5f/95/4fbc2ecdeb5c1c53f1175a32d870250194eb2fdf6291b795ab08c8646d5d/pydantic_core-2.33.1-cp313-cp313t-manylinux_2_17_x86_64.manylinux2014_x86_64.whl", hash = "sha256:7aeb055a42d734c0255c9e489ac67e75397d59c6fbe60d155851e9782f276a9c", size = 1986896, upload_time = "2025-04-02T09:48:16.222Z" },
    { url = "https://files.pythonhosted.org/packages/71/ae/fe31e7f4a62431222d8f65a3bd02e3fa7e6026d154a00818e6d30520ea77/pydantic_core-2.33.1-cp313-cp313t-win_amd64.whl", hash = "sha256:338ea9b73e6e109f15ab439e62cb3b78aa752c7fd9536794112e14bee02c8d18", size = 1931810, upload_time = "2025-04-02T09:48:17.97Z" },
    { url = "https://files.pythonhosted.org/packages/9c/c7/8b311d5adb0fe00a93ee9b4e92a02b0ec08510e9838885ef781ccbb20604/pydantic_core-2.33.1-pp310-pypy310_pp73-macosx_10_12_x86_64.whl", hash = "sha256:5c834f54f8f4640fd7e4b193f80eb25a0602bba9e19b3cd2fc7ffe8199f5ae02", size = 2041659, upload_time = "2025-04-02T09:48:45.342Z" },
    { url = "https://files.pythonhosted.org/packages/8a/d6/4f58d32066a9e26530daaf9adc6664b01875ae0691570094968aaa7b8fcc/pydantic_core-2.33.1-pp310-pypy310_pp73-macosx_11_0_arm64.whl", hash = "sha256:049e0de24cf23766f12cc5cc71d8abc07d4a9deb9061b334b62093dedc7cb068", size = 1873294, upload_time = "2025-04-02T09:48:47.548Z" },
    { url = "https://files.pythonhosted.org/packages/f7/3f/53cc9c45d9229da427909c751f8ed2bf422414f7664ea4dde2d004f596ba/pydantic_core-2.33.1-pp310-pypy310_pp73-manylinux_2_17_aarch64.manylinux2014_aarch64.whl", hash = "sha256:1a28239037b3d6f16916a4c831a5a0eadf856bdd6d2e92c10a0da3a59eadcf3e", size = 1903771, upload_time = "2025-04-02T09:48:49.468Z" },
    { url = "https://files.pythonhosted.org/packages/f0/49/bf0783279ce674eb9903fb9ae43f6c614cb2f1c4951370258823f795368b/pydantic_core-2.33.1-pp310-pypy310_pp73-manylinux_2_17_x86_64.manylinux2014_x86_64.whl", hash = "sha256:9d3da303ab5f378a268fa7d45f37d7d85c3ec19769f28d2cc0c61826a8de21fe", size = 2083558, upload_time = "2025-04-02T09:48:51.409Z" },
    { url = "https://files.pythonhosted.org/packages/9c/5b/0d998367687f986c7d8484a2c476d30f07bf5b8b1477649a6092bd4c540e/pydantic_core-2.33.1-pp310-pypy310_pp73-manylinux_2_5_i686.manylinux1_i686.whl", hash = "sha256:25626fb37b3c543818c14821afe0fd3830bc327a43953bc88db924b68c5723f1", size = 2118038, upload_time = "2025-04-02T09:48:53.702Z" },
    { url = "https://files.pythonhosted.org/packages/b3/33/039287d410230ee125daee57373ac01940d3030d18dba1c29cd3089dc3ca/pydantic_core-2.33.1-pp310-pypy310_pp73-musllinux_1_1_aarch64.whl", hash = "sha256:3ab2d36e20fbfcce8f02d73c33a8a7362980cff717926bbae030b93ae46b56c7", size = 2079315, upload_time = "2025-04-02T09:48:55.555Z" },
    { url = "https://files.pythonhosted.org/packages/1f/85/6d8b2646d99c062d7da2d0ab2faeb0d6ca9cca4c02da6076376042a20da3/pydantic_core-2.33.1-pp310-pypy310_pp73-musllinux_1_1_armv7l.whl", hash = "sha256:2f9284e11c751b003fd4215ad92d325d92c9cb19ee6729ebd87e3250072cdcde", size = 2249063, upload_time = "2025-04-02T09:48:57.479Z" },
    { url = "https://files.pythonhosted.org/packages/17/d7/c37d208d5738f7b9ad8f22ae8a727d88ebf9c16c04ed2475122cc3f7224a/pydantic_core-2.33.1-pp310-pypy310_pp73-musllinux_1_1_x86_64.whl", hash = "sha256:048c01eee07d37cbd066fc512b9d8b5ea88ceeb4e629ab94b3e56965ad655add", size = 2254631, upload_time = "2025-04-02T09:48:59.581Z" },
    { url = "https://files.pythonhosted.org/packages/13/e0/bafa46476d328e4553b85ab9b2f7409e7aaef0ce4c937c894821c542d347/pydantic_core-2.33.1-pp310-pypy310_pp73-win_amd64.whl", hash = "sha256:5ccd429694cf26af7997595d627dd2637e7932214486f55b8a357edaac9dae8c", size = 2080877, upload_time = "2025-04-02T09:49:01.52Z" },
    { url = "https://files.pythonhosted.org/packages/0b/76/1794e440c1801ed35415238d2c728f26cd12695df9057154ad768b7b991c/pydantic_core-2.33.1-pp311-pypy311_pp73-macosx_10_12_x86_64.whl", hash = "sha256:3a371dc00282c4b84246509a5ddc808e61b9864aa1eae9ecc92bb1268b82db4a", size = 2042858, upload_time = "2025-04-02T09:49:03.419Z" },
    { url = "https://files.pythonhosted.org/packages/73/b4/9cd7b081fb0b1b4f8150507cd59d27b275c3e22ad60b35cb19ea0977d9b9/pydantic_core-2.33.1-pp311-pypy311_pp73-macosx_11_0_arm64.whl", hash = "sha256:f59295ecc75a1788af8ba92f2e8c6eeaa5a94c22fc4d151e8d9638814f85c8fc", size = 1873745, upload_time = "2025-04-02T09:49:05.391Z" },
    { url = "https://files.pythonhosted.org/packages/e1/d7/9ddb7575d4321e40d0363903c2576c8c0c3280ebea137777e5ab58d723e3/pydantic_core-2.33.1-pp311-pypy311_pp73-manylinux_2_17_aarch64.manylinux2014_aarch64.whl", hash = "sha256:08530b8ac922003033f399128505f513e30ca770527cc8bbacf75a84fcc2c74b", size = 1904188, upload_time = "2025-04-02T09:49:07.352Z" },
    { url = "https://files.pythonhosted.org/packages/d1/a8/3194ccfe461bb08da19377ebec8cb4f13c9bd82e13baebc53c5c7c39a029/pydantic_core-2.33.1-pp311-pypy311_pp73-manylinux_2_17_x86_64.manylinux2014_x86_64.whl", hash = "sha256:bae370459da6a5466978c0eacf90690cb57ec9d533f8e63e564ef3822bfa04fe", size = 2083479, upload_time = "2025-04-02T09:49:09.304Z" },
    { url = "https://files.pythonhosted.org/packages/42/c7/84cb569555d7179ca0b3f838cef08f66f7089b54432f5b8599aac6e9533e/pydantic_core-2.33.1-pp311-pypy311_pp73-manylinux_2_5_i686.manylinux1_i686.whl", hash = "sha256:e3de2777e3b9f4d603112f78006f4ae0acb936e95f06da6cb1a45fbad6bdb4b5", size = 2118415, upload_time = "2025-04-02T09:49:11.25Z" },
    { url = "https://files.pythonhosted.org/packages/3b/67/72abb8c73e0837716afbb58a59cc9e3ae43d1aa8677f3b4bc72c16142716/pydantic_core-2.33.1-pp311-pypy311_pp73-musllinux_1_1_aarch64.whl", hash = "sha256:3a64e81e8cba118e108d7126362ea30e021291b7805d47e4896e52c791be2761", size = 2079623, upload_time = "2025-04-02T09:49:13.292Z" },
    { url = "https://files.pythonhosted.org/packages/0b/cd/c59707e35a47ba4cbbf153c3f7c56420c58653b5801b055dc52cccc8e2dc/pydantic_core-2.33.1-pp311-pypy311_pp73-musllinux_1_1_armv7l.whl", hash = "sha256:52928d8c1b6bda03cc6d811e8923dffc87a2d3c8b3bfd2ce16471c7147a24850", size = 2250175, upload_time = "2025-04-02T09:49:15.597Z" },
    { url = "https://files.pythonhosted.org/packages/84/32/e4325a6676b0bed32d5b084566ec86ed7fd1e9bcbfc49c578b1755bde920/pydantic_core-2.33.1-pp311-pypy311_pp73-musllinux_1_1_x86_64.whl", hash = "sha256:1b30d92c9412beb5ac6b10a3eb7ef92ccb14e3f2a8d7732e2d739f58b3aa7544", size = 2254674, upload_time = "2025-04-02T09:49:17.61Z" },
    { url = "https://files.pythonhosted.org/packages/12/6f/5596dc418f2e292ffc661d21931ab34591952e2843e7168ea5a52591f6ff/pydantic_core-2.33.1-pp311-pypy311_pp73-win_amd64.whl", hash = "sha256:f995719707e0e29f0f41a8aa3bcea6e761a36c9136104d3189eafb83f5cec5e5", size = 2080951, upload_time = "2025-04-02T09:49:19.559Z" },
]

[[package]]
name = "pydantic-settings"
version = "2.8.1"
source = { registry = "https://pypi.org/simple" }
dependencies = [
    { name = "pydantic" },
    { name = "python-dotenv" },
]
sdist = { url = "https://files.pythonhosted.org/packages/88/82/c79424d7d8c29b994fb01d277da57b0a9b09cc03c3ff875f9bd8a86b2145/pydantic_settings-2.8.1.tar.gz", hash = "sha256:d5c663dfbe9db9d5e1c646b2e161da12f0d734d422ee56f567d0ea2cee4e8585", size = 83550, upload_time = "2025-02-27T10:10:32.338Z" }
wheels = [
    { url = "https://files.pythonhosted.org/packages/0b/53/a64f03044927dc47aafe029c42a5b7aabc38dfb813475e0e1bf71c4a59d0/pydantic_settings-2.8.1-py3-none-any.whl", hash = "sha256:81942d5ac3d905f7f3ee1a70df5dfb62d5569c12f51a5a647defc1c3d9ee2e9c", size = 30839, upload_time = "2025-02-27T10:10:30.711Z" },
]

[[package]]
name = "pygments"
version = "2.19.1"
source = { registry = "https://pypi.org/simple" }
sdist = { url = "https://files.pythonhosted.org/packages/7c/2d/c3338d48ea6cc0feb8446d8e6937e1408088a72a39937982cc6111d17f84/pygments-2.19.1.tar.gz", hash = "sha256:61c16d2a8576dc0649d9f39e089b5f02bcd27fba10d8fb4dcc28173f7a45151f", size = 4968581, upload_time = "2025-01-06T17:26:30.443Z" }
wheels = [
    { url = "https://files.pythonhosted.org/packages/8a/0b/9fcc47d19c48b59121088dd6da2488a49d5f72dacf8262e2790a1d2c7d15/pygments-2.19.1-py3-none-any.whl", hash = "sha256:9ea1544ad55cecf4b8242fab6dd35a93bbce657034b0611ee383099054ab6d8c", size = 1225293, upload_time = "2025-01-06T17:26:25.553Z" },
]

[[package]]
name = "pytest"
version = "8.3.5"
source = { registry = "https://pypi.org/simple" }
dependencies = [
    { name = "colorama", marker = "sys_platform == 'win32'" },
    { name = "exceptiongroup", marker = "python_full_version < '3.11'" },
    { name = "iniconfig" },
    { name = "packaging" },
    { name = "pluggy" },
    { name = "tomli", marker = "python_full_version < '3.11'" },
]
sdist = { url = "https://files.pythonhosted.org/packages/ae/3c/c9d525a414d506893f0cd8a8d0de7706446213181570cdbd766691164e40/pytest-8.3.5.tar.gz", hash = "sha256:f4efe70cc14e511565ac476b57c279e12a855b11f48f212af1080ef2263d3845", size = 1450891, upload_time = "2025-03-02T12:54:54.503Z" }
wheels = [
    { url = "https://files.pythonhosted.org/packages/30/3d/64ad57c803f1fa1e963a7946b6e0fea4a70df53c1a7fed304586539c2bac/pytest-8.3.5-py3-none-any.whl", hash = "sha256:c69214aa47deac29fad6c2a4f590b9c4a9fdb16a403176fe154b79c0b4d4d820", size = 343634, upload_time = "2025-03-02T12:54:52.069Z" },
]

[[package]]
name = "pytest-asyncio"
version = "0.26.0"
source = { registry = "https://pypi.org/simple" }
dependencies = [
    { name = "pytest" },
]
sdist = { url = "https://files.pythonhosted.org/packages/8e/c4/453c52c659521066969523e87d85d54139bbd17b78f09532fb8eb8cdb58e/pytest_asyncio-0.26.0.tar.gz", hash = "sha256:c4df2a697648241ff39e7f0e4a73050b03f123f760673956cf0d72a4990e312f", size = 54156, upload_time = "2025-03-25T06:22:28.883Z" }
wheels = [
    { url = "https://files.pythonhosted.org/packages/20/7f/338843f449ace853647ace35870874f69a764d251872ed1b4de9f234822c/pytest_asyncio-0.26.0-py3-none-any.whl", hash = "sha256:7b51ed894f4fbea1340262bdae5135797ebbe21d8638978e35d31c6d19f72fb0", size = 19694, upload_time = "2025-03-25T06:22:27.807Z" },
]

[[package]]
name = "pytest-cov"
version = "6.1.1"
source = { registry = "https://pypi.org/simple" }
dependencies = [
    { name = "coverage", extra = ["toml"] },
    { name = "pytest" },
]
sdist = { url = "https://files.pythonhosted.org/packages/25/69/5f1e57f6c5a39f81411b550027bf72842c4567ff5fd572bed1edc9e4b5d9/pytest_cov-6.1.1.tar.gz", hash = "sha256:46935f7aaefba760e716c2ebfbe1c216240b9592966e7da99ea8292d4d3e2a0a", size = 66857, upload_time = "2025-04-05T14:07:51.592Z" }
wheels = [
    { url = "https://files.pythonhosted.org/packages/28/d0/def53b4a790cfb21483016430ed828f64830dd981ebe1089971cd10cab25/pytest_cov-6.1.1-py3-none-any.whl", hash = "sha256:bddf29ed2d0ab6f4df17b4c55b0a657287db8684af9c42ea546b21b1041b3dde", size = 23841, upload_time = "2025-04-05T14:07:49.641Z" },
]

[[package]]
name = "python-dotenv"
version = "1.1.0"
source = { registry = "https://pypi.org/simple" }
sdist = { url = "https://files.pythonhosted.org/packages/88/2c/7bb1416c5620485aa793f2de31d3df393d3686aa8a8506d11e10e13c5baf/python_dotenv-1.1.0.tar.gz", hash = "sha256:41f90bc6f5f177fb41f53e87666db362025010eb28f60a01c9143bfa33a2b2d5", size = 39920, upload_time = "2025-03-25T10:14:56.835Z" }
wheels = [
    { url = "https://files.pythonhosted.org/packages/1e/18/98a99ad95133c6a6e2005fe89faedf294a748bd5dc803008059409ac9b1e/python_dotenv-1.1.0-py3-none-any.whl", hash = "sha256:d7c01d9e2293916c18baf562d95698754b0dbbb5e74d457c45d4f6561fb9d55d", size = 20256, upload_time = "2025-03-25T10:14:55.034Z" },
]

[[package]]
name = "pyyaml"
version = "6.0.2"
source = { registry = "https://pypi.org/simple" }
sdist = { url = "https://files.pythonhosted.org/packages/54/ed/79a089b6be93607fa5cdaedf301d7dfb23af5f25c398d5ead2525b063e17/pyyaml-6.0.2.tar.gz", hash = "sha256:d584d9ec91ad65861cc08d42e834324ef890a082e591037abe114850ff7bbc3e", size = 130631, upload_time = "2024-08-06T20:33:50.674Z" }
wheels = [
    { url = "https://files.pythonhosted.org/packages/9b/95/a3fac87cb7158e231b5a6012e438c647e1a87f09f8e0d123acec8ab8bf71/PyYAML-6.0.2-cp310-cp310-macosx_10_9_x86_64.whl", hash = "sha256:0a9a2848a5b7feac301353437eb7d5957887edbf81d56e903999a75a3d743086", size = 184199, upload_time = "2024-08-06T20:31:40.178Z" },
    { url = "https://files.pythonhosted.org/packages/c7/7a/68bd47624dab8fd4afbfd3c48e3b79efe09098ae941de5b58abcbadff5cb/PyYAML-6.0.2-cp310-cp310-macosx_11_0_arm64.whl", hash = "sha256:29717114e51c84ddfba879543fb232a6ed60086602313ca38cce623c1d62cfbf", size = 171758, upload_time = "2024-08-06T20:31:42.173Z" },
    { url = "https://files.pythonhosted.org/packages/49/ee/14c54df452143b9ee9f0f29074d7ca5516a36edb0b4cc40c3f280131656f/PyYAML-6.0.2-cp310-cp310-manylinux_2_17_aarch64.manylinux2014_aarch64.whl", hash = "sha256:8824b5a04a04a047e72eea5cec3bc266db09e35de6bdfe34c9436ac5ee27d237", size = 718463, upload_time = "2024-08-06T20:31:44.263Z" },
    { url = "https://files.pythonhosted.org/packages/4d/61/de363a97476e766574650d742205be468921a7b532aa2499fcd886b62530/PyYAML-6.0.2-cp310-cp310-manylinux_2_17_s390x.manylinux2014_s390x.whl", hash = "sha256:7c36280e6fb8385e520936c3cb3b8042851904eba0e58d277dca80a5cfed590b", size = 719280, upload_time = "2024-08-06T20:31:50.199Z" },
    { url = "https://files.pythonhosted.org/packages/6b/4e/1523cb902fd98355e2e9ea5e5eb237cbc5f3ad5f3075fa65087aa0ecb669/PyYAML-6.0.2-cp310-cp310-manylinux_2_17_x86_64.manylinux2014_x86_64.whl", hash = "sha256:ec031d5d2feb36d1d1a24380e4db6d43695f3748343d99434e6f5f9156aaa2ed", size = 751239, upload_time = "2024-08-06T20:31:52.292Z" },
    { url = "https://files.pythonhosted.org/packages/b7/33/5504b3a9a4464893c32f118a9cc045190a91637b119a9c881da1cf6b7a72/PyYAML-6.0.2-cp310-cp310-musllinux_1_1_aarch64.whl", hash = "sha256:936d68689298c36b53b29f23c6dbb74de12b4ac12ca6cfe0e047bedceea56180", size = 695802, upload_time = "2024-08-06T20:31:53.836Z" },
    { url = "https://files.pythonhosted.org/packages/5c/20/8347dcabd41ef3a3cdc4f7b7a2aff3d06598c8779faa189cdbf878b626a4/PyYAML-6.0.2-cp310-cp310-musllinux_1_1_x86_64.whl", hash = "sha256:23502f431948090f597378482b4812b0caae32c22213aecf3b55325e049a6c68", size = 720527, upload_time = "2024-08-06T20:31:55.565Z" },
    { url = "https://files.pythonhosted.org/packages/be/aa/5afe99233fb360d0ff37377145a949ae258aaab831bde4792b32650a4378/PyYAML-6.0.2-cp310-cp310-win32.whl", hash = "sha256:2e99c6826ffa974fe6e27cdb5ed0021786b03fc98e5ee3c5bfe1fd5015f42b99", size = 144052, upload_time = "2024-08-06T20:31:56.914Z" },
    { url = "https://files.pythonhosted.org/packages/b5/84/0fa4b06f6d6c958d207620fc60005e241ecedceee58931bb20138e1e5776/PyYAML-6.0.2-cp310-cp310-win_amd64.whl", hash = "sha256:a4d3091415f010369ae4ed1fc6b79def9416358877534caf6a0fdd2146c87a3e", size = 161774, upload_time = "2024-08-06T20:31:58.304Z" },
    { url = "https://files.pythonhosted.org/packages/f8/aa/7af4e81f7acba21a4c6be026da38fd2b872ca46226673c89a758ebdc4fd2/PyYAML-6.0.2-cp311-cp311-macosx_10_9_x86_64.whl", hash = "sha256:cc1c1159b3d456576af7a3e4d1ba7e6924cb39de8f67111c735f6fc832082774", size = 184612, upload_time = "2024-08-06T20:32:03.408Z" },
    { url = "https://files.pythonhosted.org/packages/8b/62/b9faa998fd185f65c1371643678e4d58254add437edb764a08c5a98fb986/PyYAML-6.0.2-cp311-cp311-macosx_11_0_arm64.whl", hash = "sha256:1e2120ef853f59c7419231f3bf4e7021f1b936f6ebd222406c3b60212205d2ee", size = 172040, upload_time = "2024-08-06T20:32:04.926Z" },
    { url = "https://files.pythonhosted.org/packages/ad/0c/c804f5f922a9a6563bab712d8dcc70251e8af811fce4524d57c2c0fd49a4/PyYAML-6.0.2-cp311-cp311-manylinux_2_17_aarch64.manylinux2014_aarch64.whl", hash = "sha256:5d225db5a45f21e78dd9358e58a98702a0302f2659a3c6cd320564b75b86f47c", size = 736829, upload_time = "2024-08-06T20:32:06.459Z" },
    { url = "https://files.pythonhosted.org/packages/51/16/6af8d6a6b210c8e54f1406a6b9481febf9c64a3109c541567e35a49aa2e7/PyYAML-6.0.2-cp311-cp311-manylinux_2_17_s390x.manylinux2014_s390x.whl", hash = "sha256:5ac9328ec4831237bec75defaf839f7d4564be1e6b25ac710bd1a96321cc8317", size = 764167, upload_time = "2024-08-06T20:32:08.338Z" },
    { url = "https://files.pythonhosted.org/packages/75/e4/2c27590dfc9992f73aabbeb9241ae20220bd9452df27483b6e56d3975cc5/PyYAML-6.0.2-cp311-cp311-manylinux_2_17_x86_64.manylinux2014_x86_64.whl", hash = "sha256:3ad2a3decf9aaba3d29c8f537ac4b243e36bef957511b4766cb0057d32b0be85", size = 762952, upload_time = "2024-08-06T20:32:14.124Z" },
    { url = "https://files.pythonhosted.org/packages/9b/97/ecc1abf4a823f5ac61941a9c00fe501b02ac3ab0e373c3857f7d4b83e2b6/PyYAML-6.0.2-cp311-cp311-musllinux_1_1_aarch64.whl", hash = "sha256:ff3824dc5261f50c9b0dfb3be22b4567a6f938ccce4587b38952d85fd9e9afe4", size = 735301, upload_time = "2024-08-06T20:32:16.17Z" },
    { url = "https://files.pythonhosted.org/packages/45/73/0f49dacd6e82c9430e46f4a027baa4ca205e8b0a9dce1397f44edc23559d/PyYAML-6.0.2-cp311-cp311-musllinux_1_1_x86_64.whl", hash = "sha256:797b4f722ffa07cc8d62053e4cff1486fa6dc094105d13fea7b1de7d8bf71c9e", size = 756638, upload_time = "2024-08-06T20:32:18.555Z" },
    { url = "https://files.pythonhosted.org/packages/22/5f/956f0f9fc65223a58fbc14459bf34b4cc48dec52e00535c79b8db361aabd/PyYAML-6.0.2-cp311-cp311-win32.whl", hash = "sha256:11d8f3dd2b9c1207dcaf2ee0bbbfd5991f571186ec9cc78427ba5bd32afae4b5", size = 143850, upload_time = "2024-08-06T20:32:19.889Z" },
    { url = "https://files.pythonhosted.org/packages/ed/23/8da0bbe2ab9dcdd11f4f4557ccaf95c10b9811b13ecced089d43ce59c3c8/PyYAML-6.0.2-cp311-cp311-win_amd64.whl", hash = "sha256:e10ce637b18caea04431ce14fabcf5c64a1c61ec9c56b071a4b7ca131ca52d44", size = 161980, upload_time = "2024-08-06T20:32:21.273Z" },
    { url = "https://files.pythonhosted.org/packages/86/0c/c581167fc46d6d6d7ddcfb8c843a4de25bdd27e4466938109ca68492292c/PyYAML-6.0.2-cp312-cp312-macosx_10_9_x86_64.whl", hash = "sha256:c70c95198c015b85feafc136515252a261a84561b7b1d51e3384e0655ddf25ab", size = 183873, upload_time = "2024-08-06T20:32:25.131Z" },
    { url = "https://files.pythonhosted.org/packages/a8/0c/38374f5bb272c051e2a69281d71cba6fdb983413e6758b84482905e29a5d/PyYAML-6.0.2-cp312-cp312-macosx_11_0_arm64.whl", hash = "sha256:ce826d6ef20b1bc864f0a68340c8b3287705cae2f8b4b1d932177dcc76721725", size = 173302, upload_time = "2024-08-06T20:32:26.511Z" },
    { url = "https://files.pythonhosted.org/packages/c3/93/9916574aa8c00aa06bbac729972eb1071d002b8e158bd0e83a3b9a20a1f7/PyYAML-6.0.2-cp312-cp312-manylinux_2_17_aarch64.manylinux2014_aarch64.whl", hash = "sha256:1f71ea527786de97d1a0cc0eacd1defc0985dcf6b3f17bb77dcfc8c34bec4dc5", size = 739154, upload_time = "2024-08-06T20:32:28.363Z" },
    { url = "https://files.pythonhosted.org/packages/95/0f/b8938f1cbd09739c6da569d172531567dbcc9789e0029aa070856f123984/PyYAML-6.0.2-cp312-cp312-manylinux_2_17_s390x.manylinux2014_s390x.whl", hash = "sha256:9b22676e8097e9e22e36d6b7bda33190d0d400f345f23d4065d48f4ca7ae0425", size = 766223, upload_time = "2024-08-06T20:32:30.058Z" },
    { url = "https://files.pythonhosted.org/packages/b9/2b/614b4752f2e127db5cc206abc23a8c19678e92b23c3db30fc86ab731d3bd/PyYAML-6.0.2-cp312-cp312-manylinux_2_17_x86_64.manylinux2014_x86_64.whl", hash = "sha256:80bab7bfc629882493af4aa31a4cfa43a4c57c83813253626916b8c7ada83476", size = 767542, upload_time = "2024-08-06T20:32:31.881Z" },
    { url = "https://files.pythonhosted.org/packages/d4/00/dd137d5bcc7efea1836d6264f049359861cf548469d18da90cd8216cf05f/PyYAML-6.0.2-cp312-cp312-musllinux_1_1_aarch64.whl", hash = "sha256:0833f8694549e586547b576dcfaba4a6b55b9e96098b36cdc7ebefe667dfed48", size = 731164, upload_time = "2024-08-06T20:32:37.083Z" },
    { url = "https://files.pythonhosted.org/packages/c9/1f/4f998c900485e5c0ef43838363ba4a9723ac0ad73a9dc42068b12aaba4e4/PyYAML-6.0.2-cp312-cp312-musllinux_1_1_x86_64.whl", hash = "sha256:8b9c7197f7cb2738065c481a0461e50ad02f18c78cd75775628afb4d7137fb3b", size = 756611, upload_time = "2024-08-06T20:32:38.898Z" },
    { url = "https://files.pythonhosted.org/packages/df/d1/f5a275fdb252768b7a11ec63585bc38d0e87c9e05668a139fea92b80634c/PyYAML-6.0.2-cp312-cp312-win32.whl", hash = "sha256:ef6107725bd54b262d6dedcc2af448a266975032bc85ef0172c5f059da6325b4", size = 140591, upload_time = "2024-08-06T20:32:40.241Z" },
    { url = "https://files.pythonhosted.org/packages/0c/e8/4f648c598b17c3d06e8753d7d13d57542b30d56e6c2dedf9c331ae56312e/PyYAML-6.0.2-cp312-cp312-win_amd64.whl", hash = "sha256:7e7401d0de89a9a855c839bc697c079a4af81cf878373abd7dc625847d25cbd8", size = 156338, upload_time = "2024-08-06T20:32:41.93Z" },
    { url = "https://files.pythonhosted.org/packages/ef/e3/3af305b830494fa85d95f6d95ef7fa73f2ee1cc8ef5b495c7c3269fb835f/PyYAML-6.0.2-cp313-cp313-macosx_10_13_x86_64.whl", hash = "sha256:efdca5630322a10774e8e98e1af481aad470dd62c3170801852d752aa7a783ba", size = 181309, upload_time = "2024-08-06T20:32:43.4Z" },
    { url = "https://files.pythonhosted.org/packages/45/9f/3b1c20a0b7a3200524eb0076cc027a970d320bd3a6592873c85c92a08731/PyYAML-6.0.2-cp313-cp313-macosx_11_0_arm64.whl", hash = "sha256:50187695423ffe49e2deacb8cd10510bc361faac997de9efef88badc3bb9e2d1", size = 171679, upload_time = "2024-08-06T20:32:44.801Z" },
    { url = "https://files.pythonhosted.org/packages/7c/9a/337322f27005c33bcb656c655fa78325b730324c78620e8328ae28b64d0c/PyYAML-6.0.2-cp313-cp313-manylinux_2_17_aarch64.manylinux2014_aarch64.whl", hash = "sha256:0ffe8360bab4910ef1b9e87fb812d8bc0a308b0d0eef8c8f44e0254ab3b07133", size = 733428, upload_time = "2024-08-06T20:32:46.432Z" },
    { url = "https://files.pythonhosted.org/packages/a3/69/864fbe19e6c18ea3cc196cbe5d392175b4cf3d5d0ac1403ec3f2d237ebb5/PyYAML-6.0.2-cp313-cp313-manylinux_2_17_s390x.manylinux2014_s390x.whl", hash = "sha256:17e311b6c678207928d649faa7cb0d7b4c26a0ba73d41e99c4fff6b6c3276484", size = 763361, upload_time = "2024-08-06T20:32:51.188Z" },
    { url = "https://files.pythonhosted.org/packages/04/24/b7721e4845c2f162d26f50521b825fb061bc0a5afcf9a386840f23ea19fa/PyYAML-6.0.2-cp313-cp313-manylinux_2_17_x86_64.manylinux2014_x86_64.whl", hash = "sha256:70b189594dbe54f75ab3a1acec5f1e3faa7e8cf2f1e08d9b561cb41b845f69d5", size = 759523, upload_time = "2024-08-06T20:32:53.019Z" },
    { url = "https://files.pythonhosted.org/packages/2b/b2/e3234f59ba06559c6ff63c4e10baea10e5e7df868092bf9ab40e5b9c56b6/PyYAML-6.0.2-cp313-cp313-musllinux_1_1_aarch64.whl", hash = "sha256:41e4e3953a79407c794916fa277a82531dd93aad34e29c2a514c2c0c5fe971cc", size = 726660, upload_time = "2024-08-06T20:32:54.708Z" },
    { url = "https://files.pythonhosted.org/packages/fe/0f/25911a9f080464c59fab9027482f822b86bf0608957a5fcc6eaac85aa515/PyYAML-6.0.2-cp313-cp313-musllinux_1_1_x86_64.whl", hash = "sha256:68ccc6023a3400877818152ad9a1033e3db8625d899c72eacb5a668902e4d652", size = 751597, upload_time = "2024-08-06T20:32:56.985Z" },
    { url = "https://files.pythonhosted.org/packages/14/0d/e2c3b43bbce3cf6bd97c840b46088a3031085179e596d4929729d8d68270/PyYAML-6.0.2-cp313-cp313-win32.whl", hash = "sha256:bc2fa7c6b47d6bc618dd7fb02ef6fdedb1090ec036abab80d4681424b84c1183", size = 140527, upload_time = "2024-08-06T20:33:03.001Z" },
    { url = "https://files.pythonhosted.org/packages/fa/de/02b54f42487e3d3c6efb3f89428677074ca7bf43aae402517bc7cca949f3/PyYAML-6.0.2-cp313-cp313-win_amd64.whl", hash = "sha256:8388ee1976c416731879ac16da0aff3f63b286ffdd57cdeb95f3f2e085687563", size = 156446, upload_time = "2024-08-06T20:33:04.33Z" },
]

[[package]]
name = "regex"
version = "2024.11.6"
source = { registry = "https://pypi.org/simple" }
sdist = { url = "https://files.pythonhosted.org/packages/8e/5f/bd69653fbfb76cf8604468d3b4ec4c403197144c7bfe0e6a5fc9e02a07cb/regex-2024.11.6.tar.gz", hash = "sha256:7ab159b063c52a0333c884e4679f8d7a85112ee3078fe3d9004b2dd875585519", size = 399494, upload_time = "2024-11-06T20:12:31.635Z" }
wheels = [
    { url = "https://files.pythonhosted.org/packages/95/3c/4651f6b130c6842a8f3df82461a8950f923925db8b6961063e82744bddcc/regex-2024.11.6-cp310-cp310-macosx_10_9_universal2.whl", hash = "sha256:ff590880083d60acc0433f9c3f713c51f7ac6ebb9adf889c79a261ecf541aa91", size = 482674, upload_time = "2024-11-06T20:08:57.575Z" },
    { url = "https://files.pythonhosted.org/packages/15/51/9f35d12da8434b489c7b7bffc205c474a0a9432a889457026e9bc06a297a/regex-2024.11.6-cp310-cp310-macosx_10_9_x86_64.whl", hash = "sha256:658f90550f38270639e83ce492f27d2c8d2cd63805c65a13a14d36ca126753f0", size = 287684, upload_time = "2024-11-06T20:08:59.787Z" },
    { url = "https://files.pythonhosted.org/packages/bd/18/b731f5510d1b8fb63c6b6d3484bfa9a59b84cc578ac8b5172970e05ae07c/regex-2024.11.6-cp310-cp310-macosx_11_0_arm64.whl", hash = "sha256:164d8b7b3b4bcb2068b97428060b2a53be050085ef94eca7f240e7947f1b080e", size = 284589, upload_time = "2024-11-06T20:09:01.896Z" },
    { url = "https://files.pythonhosted.org/packages/78/a2/6dd36e16341ab95e4c6073426561b9bfdeb1a9c9b63ab1b579c2e96cb105/regex-2024.11.6-cp310-cp310-manylinux_2_17_aarch64.manylinux2014_aarch64.whl", hash = "sha256:d3660c82f209655a06b587d55e723f0b813d3a7db2e32e5e7dc64ac2a9e86fde", size = 782511, upload_time = "2024-11-06T20:09:04.062Z" },
    { url = "https://files.pythonhosted.org/packages/1b/2b/323e72d5d2fd8de0d9baa443e1ed70363ed7e7b2fb526f5950c5cb99c364/regex-2024.11.6-cp310-cp310-manylinux_2_17_ppc64le.manylinux2014_ppc64le.whl", hash = "sha256:d22326fcdef5e08c154280b71163ced384b428343ae16a5ab2b3354aed12436e", size = 821149, upload_time = "2024-11-06T20:09:06.237Z" },
    { url = "https://files.pythonhosted.org/packages/90/30/63373b9ea468fbef8a907fd273e5c329b8c9535fee36fc8dba5fecac475d/regex-2024.11.6-cp310-cp310-manylinux_2_17_s390x.manylinux2014_s390x.whl", hash = "sha256:f1ac758ef6aebfc8943560194e9fd0fa18bcb34d89fd8bd2af18183afd8da3a2", size = 809707, upload_time = "2024-11-06T20:09:07.715Z" },
    { url = "https://files.pythonhosted.org/packages/f2/98/26d3830875b53071f1f0ae6d547f1d98e964dd29ad35cbf94439120bb67a/regex-2024.11.6-cp310-cp310-manylinux_2_17_x86_64.manylinux2014_x86_64.whl", hash = "sha256:997d6a487ff00807ba810e0f8332c18b4eb8d29463cfb7c820dc4b6e7562d0cf", size = 781702, upload_time = "2024-11-06T20:09:10.101Z" },
    { url = "https://files.pythonhosted.org/packages/87/55/eb2a068334274db86208ab9d5599ffa63631b9f0f67ed70ea7c82a69bbc8/regex-2024.11.6-cp310-cp310-manylinux_2_5_i686.manylinux1_i686.manylinux_2_17_i686.manylinux2014_i686.whl", hash = "sha256:02a02d2bb04fec86ad61f3ea7f49c015a0681bf76abb9857f945d26159d2968c", size = 771976, upload_time = "2024-11-06T20:09:11.566Z" },
    { url = "https://files.pythonhosted.org/packages/74/c0/be707bcfe98254d8f9d2cff55d216e946f4ea48ad2fd8cf1428f8c5332ba/regex-2024.11.6-cp310-cp310-manylinux_2_5_x86_64.manylinux1_x86_64.manylinux_2_12_x86_64.manylinux2010_x86_64.whl", hash = "sha256:f02f93b92358ee3f78660e43b4b0091229260c5d5c408d17d60bf26b6c900e86", size = 697397, upload_time = "2024-11-06T20:09:13.119Z" },
    { url = "https://files.pythonhosted.org/packages/49/dc/bb45572ceb49e0f6509f7596e4ba7031f6819ecb26bc7610979af5a77f45/regex-2024.11.6-cp310-cp310-musllinux_1_2_aarch64.whl", hash = "sha256:06eb1be98df10e81ebaded73fcd51989dcf534e3c753466e4b60c4697a003b67", size = 768726, upload_time = "2024-11-06T20:09:14.85Z" },
    { url = "https://files.pythonhosted.org/packages/5a/db/f43fd75dc4c0c2d96d0881967897926942e935d700863666f3c844a72ce6/regex-2024.11.6-cp310-cp310-musllinux_1_2_i686.whl", hash = "sha256:040df6fe1a5504eb0f04f048e6d09cd7c7110fef851d7c567a6b6e09942feb7d", size = 775098, upload_time = "2024-11-06T20:09:16.504Z" },
    { url = "https://files.pythonhosted.org/packages/99/d7/f94154db29ab5a89d69ff893159b19ada89e76b915c1293e98603d39838c/regex-2024.11.6-cp310-cp310-musllinux_1_2_ppc64le.whl", hash = "sha256:fdabbfc59f2c6edba2a6622c647b716e34e8e3867e0ab975412c5c2f79b82da2", size = 839325, upload_time = "2024-11-06T20:09:18.698Z" },
    { url = "https://files.pythonhosted.org/packages/f7/17/3cbfab1f23356fbbf07708220ab438a7efa1e0f34195bf857433f79f1788/regex-2024.11.6-cp310-cp310-musllinux_1_2_s390x.whl", hash = "sha256:8447d2d39b5abe381419319f942de20b7ecd60ce86f16a23b0698f22e1b70008", size = 843277, upload_time = "2024-11-06T20:09:21.725Z" },
    { url = "https://files.pythonhosted.org/packages/7e/f2/48b393b51900456155de3ad001900f94298965e1cad1c772b87f9cfea011/regex-2024.11.6-cp310-cp310-musllinux_1_2_x86_64.whl", hash = "sha256:da8f5fc57d1933de22a9e23eec290a0d8a5927a5370d24bda9a6abe50683fe62", size = 773197, upload_time = "2024-11-06T20:09:24.092Z" },
    { url = "https://files.pythonhosted.org/packages/45/3f/ef9589aba93e084cd3f8471fded352826dcae8489b650d0b9b27bc5bba8a/regex-2024.11.6-cp310-cp310-win32.whl", hash = "sha256:b489578720afb782f6ccf2840920f3a32e31ba28a4b162e13900c3e6bd3f930e", size = 261714, upload_time = "2024-11-06T20:09:26.36Z" },
    { url = "https://files.pythonhosted.org/packages/42/7e/5f1b92c8468290c465fd50c5318da64319133231415a8aa6ea5ab995a815/regex-2024.11.6-cp310-cp310-win_amd64.whl", hash = "sha256:5071b2093e793357c9d8b2929dfc13ac5f0a6c650559503bb81189d0a3814519", size = 274042, upload_time = "2024-11-06T20:09:28.762Z" },
    { url = "https://files.pythonhosted.org/packages/58/58/7e4d9493a66c88a7da6d205768119f51af0f684fe7be7bac8328e217a52c/regex-2024.11.6-cp311-cp311-macosx_10_9_universal2.whl", hash = "sha256:5478c6962ad548b54a591778e93cd7c456a7a29f8eca9c49e4f9a806dcc5d638", size = 482669, upload_time = "2024-11-06T20:09:31.064Z" },
    { url = "https://files.pythonhosted.org/packages/34/4c/8f8e631fcdc2ff978609eaeef1d6994bf2f028b59d9ac67640ed051f1218/regex-2024.11.6-cp311-cp311-macosx_10_9_x86_64.whl", hash = "sha256:2c89a8cc122b25ce6945f0423dc1352cb9593c68abd19223eebbd4e56612c5b7", size = 287684, upload_time = "2024-11-06T20:09:32.915Z" },
    { url = "https://files.pythonhosted.org/packages/c5/1b/f0e4d13e6adf866ce9b069e191f303a30ab1277e037037a365c3aad5cc9c/regex-2024.11.6-cp311-cp311-macosx_11_0_arm64.whl", hash = "sha256:94d87b689cdd831934fa3ce16cc15cd65748e6d689f5d2b8f4f4df2065c9fa20", size = 284589, upload_time = "2024-11-06T20:09:35.504Z" },
    { url = "https://files.pythonhosted.org/packages/25/4d/ab21047f446693887f25510887e6820b93f791992994f6498b0318904d4a/regex-2024.11.6-cp311-cp311-manylinux_2_17_aarch64.manylinux2014_aarch64.whl", hash = "sha256:1062b39a0a2b75a9c694f7a08e7183a80c63c0d62b301418ffd9c35f55aaa114", size = 792121, upload_time = "2024-11-06T20:09:37.701Z" },
    { url = "https://files.pythonhosted.org/packages/45/ee/c867e15cd894985cb32b731d89576c41a4642a57850c162490ea34b78c3b/regex-2024.11.6-cp311-cp311-manylinux_2_17_ppc64le.manylinux2014_ppc64le.whl", hash = "sha256:167ed4852351d8a750da48712c3930b031f6efdaa0f22fa1933716bfcd6bf4a3", size = 831275, upload_time = "2024-11-06T20:09:40.371Z" },
    { url = "https://files.pythonhosted.org/packages/b3/12/b0f480726cf1c60f6536fa5e1c95275a77624f3ac8fdccf79e6727499e28/regex-2024.11.6-cp311-cp311-manylinux_2_17_s390x.manylinux2014_s390x.whl", hash = "sha256:2d548dafee61f06ebdb584080621f3e0c23fff312f0de1afc776e2a2ba99a74f", size = 818257, upload_time = "2024-11-06T20:09:43.059Z" },
    { url = "https://files.pythonhosted.org/packages/bf/ce/0d0e61429f603bac433910d99ef1a02ce45a8967ffbe3cbee48599e62d88/regex-2024.11.6-cp311-cp311-manylinux_2_17_x86_64.manylinux2014_x86_64.whl", hash = "sha256:f2a19f302cd1ce5dd01a9099aaa19cae6173306d1302a43b627f62e21cf18ac0", size = 792727, upload_time = "2024-11-06T20:09:48.19Z" },
    { url = "https://files.pythonhosted.org/packages/e4/c1/243c83c53d4a419c1556f43777ccb552bccdf79d08fda3980e4e77dd9137/regex-2024.11.6-cp311-cp311-manylinux_2_5_i686.manylinux1_i686.manylinux_2_17_i686.manylinux2014_i686.whl", hash = "sha256:bec9931dfb61ddd8ef2ebc05646293812cb6b16b60cf7c9511a832b6f1854b55", size = 780667, upload_time = "2024-11-06T20:09:49.828Z" },
    { url = "https://files.pythonhosted.org/packages/c5/f4/75eb0dd4ce4b37f04928987f1d22547ddaf6c4bae697623c1b05da67a8aa/regex-2024.11.6-cp311-cp311-musllinux_1_2_aarch64.whl", hash = "sha256:9714398225f299aa85267fd222f7142fcb5c769e73d7733344efc46f2ef5cf89", size = 776963, upload_time = "2024-11-06T20:09:51.819Z" },
    { url = "https://files.pythonhosted.org/packages/16/5d/95c568574e630e141a69ff8a254c2f188b4398e813c40d49228c9bbd9875/regex-2024.11.6-cp311-cp311-musllinux_1_2_i686.whl", hash = "sha256:202eb32e89f60fc147a41e55cb086db2a3f8cb82f9a9a88440dcfc5d37faae8d", size = 784700, upload_time = "2024-11-06T20:09:53.982Z" },
    { url = "https://files.pythonhosted.org/packages/8e/b5/f8495c7917f15cc6fee1e7f395e324ec3e00ab3c665a7dc9d27562fd5290/regex-2024.11.6-cp311-cp311-musllinux_1_2_ppc64le.whl", hash = "sha256:4181b814e56078e9b00427ca358ec44333765f5ca1b45597ec7446d3a1ef6e34", size = 848592, upload_time = "2024-11-06T20:09:56.222Z" },
    { url = "https://files.pythonhosted.org/packages/1c/80/6dd7118e8cb212c3c60b191b932dc57db93fb2e36fb9e0e92f72a5909af9/regex-2024.11.6-cp311-cp311-musllinux_1_2_s390x.whl", hash = "sha256:068376da5a7e4da51968ce4c122a7cd31afaaec4fccc7856c92f63876e57b51d", size = 852929, upload_time = "2024-11-06T20:09:58.642Z" },
    { url = "https://files.pythonhosted.org/packages/11/9b/5a05d2040297d2d254baf95eeeb6df83554e5e1df03bc1a6687fc4ba1f66/regex-2024.11.6-cp311-cp311-musllinux_1_2_x86_64.whl", hash = "sha256:ac10f2c4184420d881a3475fb2c6f4d95d53a8d50209a2500723d831036f7c45", size = 781213, upload_time = "2024-11-06T20:10:00.867Z" },
    { url = "https://files.pythonhosted.org/packages/26/b7/b14e2440156ab39e0177506c08c18accaf2b8932e39fb092074de733d868/regex-2024.11.6-cp311-cp311-win32.whl", hash = "sha256:c36f9b6f5f8649bb251a5f3f66564438977b7ef8386a52460ae77e6070d309d9", size = 261734, upload_time = "2024-11-06T20:10:03.361Z" },
    { url = "https://files.pythonhosted.org/packages/80/32/763a6cc01d21fb3819227a1cc3f60fd251c13c37c27a73b8ff4315433a8e/regex-2024.11.6-cp311-cp311-win_amd64.whl", hash = "sha256:02e28184be537f0e75c1f9b2f8847dc51e08e6e171c6bde130b2687e0c33cf60", size = 274052, upload_time = "2024-11-06T20:10:05.179Z" },
    { url = "https://files.pythonhosted.org/packages/ba/30/9a87ce8336b172cc232a0db89a3af97929d06c11ceaa19d97d84fa90a8f8/regex-2024.11.6-cp312-cp312-macosx_10_13_universal2.whl", hash = "sha256:52fb28f528778f184f870b7cf8f225f5eef0a8f6e3778529bdd40c7b3920796a", size = 483781, upload_time = "2024-11-06T20:10:07.07Z" },
    { url = "https://files.pythonhosted.org/packages/01/e8/00008ad4ff4be8b1844786ba6636035f7ef926db5686e4c0f98093612add/regex-2024.11.6-cp312-cp312-macosx_10_13_x86_64.whl", hash = "sha256:fdd6028445d2460f33136c55eeb1f601ab06d74cb3347132e1c24250187500d9", size = 288455, upload_time = "2024-11-06T20:10:09.117Z" },
    { url = "https://files.pythonhosted.org/packages/60/85/cebcc0aff603ea0a201667b203f13ba75d9fc8668fab917ac5b2de3967bc/regex-2024.11.6-cp312-cp312-macosx_11_0_arm64.whl", hash = "sha256:805e6b60c54bf766b251e94526ebad60b7de0c70f70a4e6210ee2891acb70bf2", size = 284759, upload_time = "2024-11-06T20:10:11.155Z" },
    { url = "https://files.pythonhosted.org/packages/94/2b/701a4b0585cb05472a4da28ee28fdfe155f3638f5e1ec92306d924e5faf0/regex-2024.11.6-cp312-cp312-manylinux_2_17_aarch64.manylinux2014_aarch64.whl", hash = "sha256:b85c2530be953a890eaffde05485238f07029600e8f098cdf1848d414a8b45e4", size = 794976, upload_time = "2024-11-06T20:10:13.24Z" },
    { url = "https://files.pythonhosted.org/packages/4b/bf/fa87e563bf5fee75db8915f7352e1887b1249126a1be4813837f5dbec965/regex-2024.11.6-cp312-cp312-manylinux_2_17_ppc64le.manylinux2014_ppc64le.whl", hash = "sha256:bb26437975da7dc36b7efad18aa9dd4ea569d2357ae6b783bf1118dabd9ea577", size = 833077, upload_time = "2024-11-06T20:10:15.37Z" },
    { url = "https://files.pythonhosted.org/packages/a1/56/7295e6bad94b047f4d0834e4779491b81216583c00c288252ef625c01d23/regex-2024.11.6-cp312-cp312-manylinux_2_17_s390x.manylinux2014_s390x.whl", hash = "sha256:abfa5080c374a76a251ba60683242bc17eeb2c9818d0d30117b4486be10c59d3", size = 823160, upload_time = "2024-11-06T20:10:19.027Z" },
    { url = "https://files.pythonhosted.org/packages/fb/13/e3b075031a738c9598c51cfbc4c7879e26729c53aa9cca59211c44235314/regex-2024.11.6-cp312-cp312-manylinux_2_17_x86_64.manylinux2014_x86_64.whl", hash = "sha256:70b7fa6606c2881c1db9479b0eaa11ed5dfa11c8d60a474ff0e095099f39d98e", size = 796896, upload_time = "2024-11-06T20:10:21.85Z" },
    { url = "https://files.pythonhosted.org/packages/24/56/0b3f1b66d592be6efec23a795b37732682520b47c53da5a32c33ed7d84e3/regex-2024.11.6-cp312-cp312-manylinux_2_5_i686.manylinux1_i686.manylinux_2_17_i686.manylinux2014_i686.whl", hash = "sha256:0c32f75920cf99fe6b6c539c399a4a128452eaf1af27f39bce8909c9a3fd8cbe", size = 783997, upload_time = "2024-11-06T20:10:24.329Z" },
    { url = "https://files.pythonhosted.org/packages/f9/a1/eb378dada8b91c0e4c5f08ffb56f25fcae47bf52ad18f9b2f33b83e6d498/regex-2024.11.6-cp312-cp312-musllinux_1_2_aarch64.whl", hash = "sha256:982e6d21414e78e1f51cf595d7f321dcd14de1f2881c5dc6a6e23bbbbd68435e", size = 781725, upload_time = "2024-11-06T20:10:28.067Z" },
    { url = "https://files.pythonhosted.org/packages/83/f2/033e7dec0cfd6dda93390089864732a3409246ffe8b042e9554afa9bff4e/regex-2024.11.6-cp312-cp312-musllinux_1_2_i686.whl", hash = "sha256:a7c2155f790e2fb448faed6dd241386719802296ec588a8b9051c1f5c481bc29", size = 789481, upload_time = "2024-11-06T20:10:31.612Z" },
    { url = "https://files.pythonhosted.org/packages/83/23/15d4552ea28990a74e7696780c438aadd73a20318c47e527b47a4a5a596d/regex-2024.11.6-cp312-cp312-musllinux_1_2_ppc64le.whl", hash = "sha256:149f5008d286636e48cd0b1dd65018548944e495b0265b45e1bffecce1ef7f39", size = 852896, upload_time = "2024-11-06T20:10:34.054Z" },
    { url = "https://files.pythonhosted.org/packages/e3/39/ed4416bc90deedbfdada2568b2cb0bc1fdb98efe11f5378d9892b2a88f8f/regex-2024.11.6-cp312-cp312-musllinux_1_2_s390x.whl", hash = "sha256:e5364a4502efca094731680e80009632ad6624084aff9a23ce8c8c6820de3e51", size = 860138, upload_time = "2024-11-06T20:10:36.142Z" },
    { url = "https://files.pythonhosted.org/packages/93/2d/dd56bb76bd8e95bbce684326302f287455b56242a4f9c61f1bc76e28360e/regex-2024.11.6-cp312-cp312-musllinux_1_2_x86_64.whl", hash = "sha256:0a86e7eeca091c09e021db8eb72d54751e527fa47b8d5787caf96d9831bd02ad", size = 787692, upload_time = "2024-11-06T20:10:38.394Z" },
    { url = "https://files.pythonhosted.org/packages/0b/55/31877a249ab7a5156758246b9c59539abbeba22461b7d8adc9e8475ff73e/regex-2024.11.6-cp312-cp312-win32.whl", hash = "sha256:32f9a4c643baad4efa81d549c2aadefaeba12249b2adc5af541759237eee1c54", size = 262135, upload_time = "2024-11-06T20:10:40.367Z" },
    { url = "https://files.pythonhosted.org/packages/38/ec/ad2d7de49a600cdb8dd78434a1aeffe28b9d6fc42eb36afab4a27ad23384/regex-2024.11.6-cp312-cp312-win_amd64.whl", hash = "sha256:a93c194e2df18f7d264092dc8539b8ffb86b45b899ab976aa15d48214138e81b", size = 273567, upload_time = "2024-11-06T20:10:43.467Z" },
    { url = "https://files.pythonhosted.org/packages/90/73/bcb0e36614601016552fa9344544a3a2ae1809dc1401b100eab02e772e1f/regex-2024.11.6-cp313-cp313-macosx_10_13_universal2.whl", hash = "sha256:a6ba92c0bcdf96cbf43a12c717eae4bc98325ca3730f6b130ffa2e3c3c723d84", size = 483525, upload_time = "2024-11-06T20:10:45.19Z" },
    { url = "https://files.pythonhosted.org/packages/0f/3f/f1a082a46b31e25291d830b369b6b0c5576a6f7fb89d3053a354c24b8a83/regex-2024.11.6-cp313-cp313-macosx_10_13_x86_64.whl", hash = "sha256:525eab0b789891ac3be914d36893bdf972d483fe66551f79d3e27146191a37d4", size = 288324, upload_time = "2024-11-06T20:10:47.177Z" },
    { url = "https://files.pythonhosted.org/packages/09/c9/4e68181a4a652fb3ef5099e077faf4fd2a694ea6e0f806a7737aff9e758a/regex-2024.11.6-cp313-cp313-macosx_11_0_arm64.whl", hash = "sha256:086a27a0b4ca227941700e0b31425e7a28ef1ae8e5e05a33826e17e47fbfdba0", size = 284617, upload_time = "2024-11-06T20:10:49.312Z" },
    { url = "https://files.pythonhosted.org/packages/fc/fd/37868b75eaf63843165f1d2122ca6cb94bfc0271e4428cf58c0616786dce/regex-2024.11.6-cp313-cp313-manylinux_2_17_aarch64.manylinux2014_aarch64.whl", hash = "sha256:bde01f35767c4a7899b7eb6e823b125a64de314a8ee9791367c9a34d56af18d0", size = 795023, upload_time = "2024-11-06T20:10:51.102Z" },
    { url = "https://files.pythonhosted.org/packages/c4/7c/d4cd9c528502a3dedb5c13c146e7a7a539a3853dc20209c8e75d9ba9d1b2/regex-2024.11.6-cp313-cp313-manylinux_2_17_ppc64le.manylinux2014_ppc64le.whl", hash = "sha256:b583904576650166b3d920d2bcce13971f6f9e9a396c673187f49811b2769dc7", size = 833072, upload_time = "2024-11-06T20:10:52.926Z" },
    { url = "https://files.pythonhosted.org/packages/4f/db/46f563a08f969159c5a0f0e722260568425363bea43bb7ae370becb66a67/regex-2024.11.6-cp313-cp313-manylinux_2_17_s390x.manylinux2014_s390x.whl", hash = "sha256:1c4de13f06a0d54fa0d5ab1b7138bfa0d883220965a29616e3ea61b35d5f5fc7", size = 823130, upload_time = "2024-11-06T20:10:54.828Z" },
    { url = "https://files.pythonhosted.org/packages/db/60/1eeca2074f5b87df394fccaa432ae3fc06c9c9bfa97c5051aed70e6e00c2/regex-2024.11.6-cp313-cp313-manylinux_2_17_x86_64.manylinux2014_x86_64.whl", hash = "sha256:3cde6e9f2580eb1665965ce9bf17ff4952f34f5b126beb509fee8f4e994f143c", size = 796857, upload_time = "2024-11-06T20:10:56.634Z" },
    { url = "https://files.pythonhosted.org/packages/10/db/ac718a08fcee981554d2f7bb8402f1faa7e868c1345c16ab1ebec54b0d7b/regex-2024.11.6-cp313-cp313-manylinux_2_5_i686.manylinux1_i686.manylinux_2_17_i686.manylinux2014_i686.whl", hash = "sha256:0d7f453dca13f40a02b79636a339c5b62b670141e63efd511d3f8f73fba162b3", size = 784006, upload_time = "2024-11-06T20:10:59.369Z" },
    { url = "https://files.pythonhosted.org/packages/c2/41/7da3fe70216cea93144bf12da2b87367590bcf07db97604edeea55dac9ad/regex-2024.11.6-cp313-cp313-musllinux_1_2_aarch64.whl", hash = "sha256:59dfe1ed21aea057a65c6b586afd2a945de04fc7db3de0a6e3ed5397ad491b07", size = 781650, upload_time = "2024-11-06T20:11:02.042Z" },
    { url = "https://files.pythonhosted.org/packages/a7/d5/880921ee4eec393a4752e6ab9f0fe28009435417c3102fc413f3fe81c4e5/regex-2024.11.6-cp313-cp313-musllinux_1_2_i686.whl", hash = "sha256:b97c1e0bd37c5cd7902e65f410779d39eeda155800b65fc4d04cc432efa9bc6e", size = 789545, upload_time = "2024-11-06T20:11:03.933Z" },
    { url = "https://files.pythonhosted.org/packages/dc/96/53770115e507081122beca8899ab7f5ae28ae790bfcc82b5e38976df6a77/regex-2024.11.6-cp313-cp313-musllinux_1_2_ppc64le.whl", hash = "sha256:f9d1e379028e0fc2ae3654bac3cbbef81bf3fd571272a42d56c24007979bafb6", size = 853045, upload_time = "2024-11-06T20:11:06.497Z" },
    { url = "https://files.pythonhosted.org/packages/31/d3/1372add5251cc2d44b451bd94f43b2ec78e15a6e82bff6a290ef9fd8f00a/regex-2024.11.6-cp313-cp313-musllinux_1_2_s390x.whl", hash = "sha256:13291b39131e2d002a7940fb176e120bec5145f3aeb7621be6534e46251912c4", size = 860182, upload_time = "2024-11-06T20:11:09.06Z" },
    { url = "https://files.pythonhosted.org/packages/ed/e3/c446a64984ea9f69982ba1a69d4658d5014bc7a0ea468a07e1a1265db6e2/regex-2024.11.6-cp313-cp313-musllinux_1_2_x86_64.whl", hash = "sha256:4f51f88c126370dcec4908576c5a627220da6c09d0bff31cfa89f2523843316d", size = 787733, upload_time = "2024-11-06T20:11:11.256Z" },
    { url = "https://files.pythonhosted.org/packages/2b/f1/e40c8373e3480e4f29f2692bd21b3e05f296d3afebc7e5dcf21b9756ca1c/regex-2024.11.6-cp313-cp313-win32.whl", hash = "sha256:63b13cfd72e9601125027202cad74995ab26921d8cd935c25f09c630436348ff", size = 262122, upload_time = "2024-11-06T20:11:13.161Z" },
    { url = "https://files.pythonhosted.org/packages/45/94/bc295babb3062a731f52621cdc992d123111282e291abaf23faa413443ea/regex-2024.11.6-cp313-cp313-win_amd64.whl", hash = "sha256:2b3361af3198667e99927da8b84c1b010752fa4b1115ee30beaa332cabc3ef1a", size = 273545, upload_time = "2024-11-06T20:11:15Z" },
]

[[package]]
name = "requests"
version = "2.32.3"
source = { registry = "https://pypi.org/simple" }
dependencies = [
    { name = "certifi" },
    { name = "charset-normalizer" },
    { name = "idna" },
    { name = "urllib3" },
]
sdist = { url = "https://files.pythonhosted.org/packages/63/70/2bf7780ad2d390a8d301ad0b550f1581eadbd9a20f896afe06353c2a2913/requests-2.32.3.tar.gz", hash = "sha256:55365417734eb18255590a9ff9eb97e9e1da868d4ccd6402399eaf68af20a760", size = 131218, upload_time = "2024-05-29T15:37:49.536Z" }
wheels = [
    { url = "https://files.pythonhosted.org/packages/f9/9b/335f9764261e915ed497fcdeb11df5dfd6f7bf257d4a6a2a686d80da4d54/requests-2.32.3-py3-none-any.whl", hash = "sha256:70761cfe03c773ceb22aa2f671b4757976145175cdfca038c02654d061d6dcc6", size = 64928, upload_time = "2024-05-29T15:37:47.027Z" },
]

[[package]]
name = "rich"
version = "14.0.0"
source = { registry = "https://pypi.org/simple" }
dependencies = [
    { name = "markdown-it-py" },
    { name = "pygments" },
    { name = "typing-extensions", marker = "python_full_version < '3.11'" },
]
sdist = { url = "https://files.pythonhosted.org/packages/a1/53/830aa4c3066a8ab0ae9a9955976fb770fe9c6102117c8ec4ab3ea62d89e8/rich-14.0.0.tar.gz", hash = "sha256:82f1bc23a6a21ebca4ae0c45af9bdbc492ed20231dcb63f297d6d1021a9d5725", size = 224078, upload_time = "2025-03-30T14:15:14.23Z" }
wheels = [
    { url = "https://files.pythonhosted.org/packages/0d/9b/63f4c7ebc259242c89b3acafdb37b41d1185c07ff0011164674e9076b491/rich-14.0.0-py3-none-any.whl", hash = "sha256:1c9491e1951aac09caffd42f448ee3d04e58923ffe14993f6e83068dc395d7e0", size = 243229, upload_time = "2025-03-30T14:15:12.283Z" },
]

[[package]]
name = "ruff"
version = "0.11.5"
source = { registry = "https://pypi.org/simple" }
sdist = { url = "https://files.pythonhosted.org/packages/45/71/5759b2a6b2279bb77fe15b1435b89473631c2cd6374d45ccdb6b785810be/ruff-0.11.5.tar.gz", hash = "sha256:cae2e2439cb88853e421901ec040a758960b576126dab520fa08e9de431d1bef", size = 3976488, upload_time = "2025-04-10T17:13:29.369Z" }
wheels = [
    { url = "https://files.pythonhosted.org/packages/23/db/6efda6381778eec7f35875b5cbefd194904832a1153d68d36d6b269d81a8/ruff-0.11.5-py3-none-linux_armv6l.whl", hash = "sha256:2561294e108eb648e50f210671cc56aee590fb6167b594144401532138c66c7b", size = 10103150, upload_time = "2025-04-10T17:12:37.886Z" },
    { url = "https://files.pythonhosted.org/packages/44/f2/06cd9006077a8db61956768bc200a8e52515bf33a8f9b671ee527bb10d77/ruff-0.11.5-py3-none-macosx_10_12_x86_64.whl", hash = "sha256:ac12884b9e005c12d0bd121f56ccf8033e1614f736f766c118ad60780882a077", size = 10898637, upload_time = "2025-04-10T17:12:41.602Z" },
    { url = "https://files.pythonhosted.org/packages/18/f5/af390a013c56022fe6f72b95c86eb7b2585c89cc25d63882d3bfe411ecf1/ruff-0.11.5-py3-none-macosx_11_0_arm64.whl", hash = "sha256:4bfd80a6ec559a5eeb96c33f832418bf0fb96752de0539905cf7b0cc1d31d779", size = 10236012, upload_time = "2025-04-10T17:12:44.584Z" },
    { url = "https://files.pythonhosted.org/packages/b8/ca/b9bf954cfed165e1a0c24b86305d5c8ea75def256707f2448439ac5e0d8b/ruff-0.11.5-py3-none-manylinux_2_17_aarch64.manylinux2014_aarch64.whl", hash = "sha256:0947c0a1afa75dcb5db4b34b070ec2bccee869d40e6cc8ab25aca11a7d527794", size = 10415338, upload_time = "2025-04-10T17:12:47.172Z" },
    { url = "https://files.pythonhosted.org/packages/d9/4d/2522dde4e790f1b59885283f8786ab0046958dfd39959c81acc75d347467/ruff-0.11.5-py3-none-manylinux_2_17_armv7l.manylinux2014_armv7l.whl", hash = "sha256:ad871ff74b5ec9caa66cb725b85d4ef89b53f8170f47c3406e32ef040400b038", size = 9965277, upload_time = "2025-04-10T17:12:50.628Z" },
    { url = "https://files.pythonhosted.org/packages/e5/7a/749f56f150eef71ce2f626a2f6988446c620af2f9ba2a7804295ca450397/ruff-0.11.5-py3-none-manylinux_2_17_i686.manylinux2014_i686.whl", hash = "sha256:e6cf918390cfe46d240732d4d72fa6e18e528ca1f60e318a10835cf2fa3dc19f", size = 11541614, upload_time = "2025-04-10T17:12:53.783Z" },
    { url = "https://files.pythonhosted.org/packages/89/b2/7d9b8435222485b6aac627d9c29793ba89be40b5de11584ca604b829e960/ruff-0.11.5-py3-none-manylinux_2_17_ppc64.manylinux2014_ppc64.whl", hash = "sha256:56145ee1478582f61c08f21076dc59153310d606ad663acc00ea3ab5b2125f82", size = 12198873, upload_time = "2025-04-10T17:12:56.956Z" },
    { url = "https://files.pythonhosted.org/packages/00/e0/a1a69ef5ffb5c5f9c31554b27e030a9c468fc6f57055886d27d316dfbabd/ruff-0.11.5-py3-none-manylinux_2_17_ppc64le.manylinux2014_ppc64le.whl", hash = "sha256:e5f66f8f1e8c9fc594cbd66fbc5f246a8d91f916cb9667e80208663ec3728304", size = 11670190, upload_time = "2025-04-10T17:13:00.194Z" },
    { url = "https://files.pythonhosted.org/packages/05/61/c1c16df6e92975072c07f8b20dad35cd858e8462b8865bc856fe5d6ccb63/ruff-0.11.5-py3-none-manylinux_2_17_s390x.manylinux2014_s390x.whl", hash = "sha256:80b4df4d335a80315ab9afc81ed1cff62be112bd165e162b5eed8ac55bfc8470", size = 13902301, upload_time = "2025-04-10T17:13:03.246Z" },
    { url = "https://files.pythonhosted.org/packages/79/89/0af10c8af4363304fd8cb833bd407a2850c760b71edf742c18d5a87bb3ad/ruff-0.11.5-py3-none-manylinux_2_17_x86_64.manylinux2014_x86_64.whl", hash = "sha256:3068befab73620b8a0cc2431bd46b3cd619bc17d6f7695a3e1bb166b652c382a", size = 11350132, upload_time = "2025-04-10T17:13:06.209Z" },
    { url = "https://files.pythonhosted.org/packages/b9/e1/ecb4c687cbf15164dd00e38cf62cbab238cad05dd8b6b0fc68b0c2785e15/ruff-0.11.5-py3-none-musllinux_1_2_aarch64.whl", hash = "sha256:f5da2e710a9641828e09aa98b92c9ebbc60518fdf3921241326ca3e8f8e55b8b", size = 10312937, upload_time = "2025-04-10T17:13:08.855Z" },
    { url = "https://files.pythonhosted.org/packages/cf/4f/0e53fe5e500b65934500949361e3cd290c5ba60f0324ed59d15f46479c06/ruff-0.11.5-py3-none-musllinux_1_2_armv7l.whl", hash = "sha256:ef39f19cb8ec98cbc762344921e216f3857a06c47412030374fffd413fb8fd3a", size = 9936683, upload_time = "2025-04-10T17:13:11.378Z" },
    { url = "https://files.pythonhosted.org/packages/04/a8/8183c4da6d35794ae7f76f96261ef5960853cd3f899c2671961f97a27d8e/ruff-0.11.5-py3-none-musllinux_1_2_i686.whl", hash = "sha256:b2a7cedf47244f431fd11aa5a7e2806dda2e0c365873bda7834e8f7d785ae159", size = 10950217, upload_time = "2025-04-10T17:13:14.565Z" },
    { url = "https://files.pythonhosted.org/packages/26/88/9b85a5a8af21e46a0639b107fcf9bfc31da4f1d263f2fc7fbe7199b47f0a/ruff-0.11.5-py3-none-musllinux_1_2_x86_64.whl", hash = "sha256:81be52e7519f3d1a0beadcf8e974715b2dfc808ae8ec729ecfc79bddf8dbb783", size = 11404521, upload_time = "2025-04-10T17:13:17.8Z" },
    { url = "https://files.pythonhosted.org/packages/fc/52/047f35d3b20fd1ae9ccfe28791ef0f3ca0ef0b3e6c1a58badd97d450131b/ruff-0.11.5-py3-none-win32.whl", hash = "sha256:e268da7b40f56e3eca571508a7e567e794f9bfcc0f412c4b607931d3af9c4afe", size = 10320697, upload_time = "2025-04-10T17:13:20.582Z" },
    { url = "https://files.pythonhosted.org/packages/b9/fe/00c78010e3332a6e92762424cf4c1919065707e962232797d0b57fd8267e/ruff-0.11.5-py3-none-win_amd64.whl", hash = "sha256:6c6dc38af3cfe2863213ea25b6dc616d679205732dc0fb673356c2d69608f800", size = 11378665, upload_time = "2025-04-10T17:13:23.349Z" },
    { url = "https://files.pythonhosted.org/packages/43/7c/c83fe5cbb70ff017612ff36654edfebec4b1ef79b558b8e5fd933bab836b/ruff-0.11.5-py3-none-win_arm64.whl", hash = "sha256:67e241b4314f4eacf14a601d586026a962f4002a475aa702c69980a38087aa4e", size = 10460287, upload_time = "2025-04-10T17:13:26.538Z" },
]

[[package]]
<<<<<<< HEAD
name = "scikit-learn"
version = "1.6.1"
source = { registry = "https://pypi.org/simple" }
dependencies = [
    { name = "joblib" },
    { name = "numpy" },
    { name = "scipy" },
    { name = "threadpoolctl" },
]
sdist = { url = "https://files.pythonhosted.org/packages/9e/a5/4ae3b3a0755f7b35a280ac90b28817d1f380318973cff14075ab41ef50d9/scikit_learn-1.6.1.tar.gz", hash = "sha256:b4fc2525eca2c69a59260f583c56a7557c6ccdf8deafdba6e060f94c1c59738e", size = 7068312, upload_time = "2025-01-10T08:07:55.348Z" }
wheels = [
    { url = "https://files.pythonhosted.org/packages/2e/3a/f4597eb41049110b21ebcbb0bcb43e4035017545daa5eedcfeb45c08b9c5/scikit_learn-1.6.1-cp310-cp310-macosx_10_9_x86_64.whl", hash = "sha256:d056391530ccd1e501056160e3c9673b4da4805eb67eb2bdf4e983e1f9c9204e", size = 12067702, upload_time = "2025-01-10T08:05:56.515Z" },
    { url = "https://files.pythonhosted.org/packages/37/19/0423e5e1fd1c6ec5be2352ba05a537a473c1677f8188b9306097d684b327/scikit_learn-1.6.1-cp310-cp310-macosx_12_0_arm64.whl", hash = "sha256:0c8d036eb937dbb568c6242fa598d551d88fb4399c0344d95c001980ec1c7d36", size = 11112765, upload_time = "2025-01-10T08:06:00.272Z" },
    { url = "https://files.pythonhosted.org/packages/70/95/d5cb2297a835b0f5fc9a77042b0a2d029866379091ab8b3f52cc62277808/scikit_learn-1.6.1-cp310-cp310-manylinux_2_17_aarch64.manylinux2014_aarch64.whl", hash = "sha256:8634c4bd21a2a813e0a7e3900464e6d593162a29dd35d25bdf0103b3fce60ed5", size = 12643991, upload_time = "2025-01-10T08:06:04.813Z" },
    { url = "https://files.pythonhosted.org/packages/b7/91/ab3c697188f224d658969f678be86b0968ccc52774c8ab4a86a07be13c25/scikit_learn-1.6.1-cp310-cp310-manylinux_2_17_x86_64.manylinux2014_x86_64.whl", hash = "sha256:775da975a471c4f6f467725dff0ced5c7ac7bda5e9316b260225b48475279a1b", size = 13497182, upload_time = "2025-01-10T08:06:08.42Z" },
    { url = "https://files.pythonhosted.org/packages/17/04/d5d556b6c88886c092cc989433b2bab62488e0f0dafe616a1d5c9cb0efb1/scikit_learn-1.6.1-cp310-cp310-win_amd64.whl", hash = "sha256:8a600c31592bd7dab31e1c61b9bbd6dea1b3433e67d264d17ce1017dbdce8002", size = 11125517, upload_time = "2025-01-10T08:06:12.783Z" },
    { url = "https://files.pythonhosted.org/packages/6c/2a/e291c29670795406a824567d1dfc91db7b699799a002fdaa452bceea8f6e/scikit_learn-1.6.1-cp311-cp311-macosx_10_9_x86_64.whl", hash = "sha256:72abc587c75234935e97d09aa4913a82f7b03ee0b74111dcc2881cba3c5a7b33", size = 12102620, upload_time = "2025-01-10T08:06:16.675Z" },
    { url = "https://files.pythonhosted.org/packages/25/92/ee1d7a00bb6b8c55755d4984fd82608603a3cc59959245068ce32e7fb808/scikit_learn-1.6.1-cp311-cp311-macosx_12_0_arm64.whl", hash = "sha256:b3b00cdc8f1317b5f33191df1386c0befd16625f49d979fe77a8d44cae82410d", size = 11116234, upload_time = "2025-01-10T08:06:21.83Z" },
    { url = "https://files.pythonhosted.org/packages/30/cd/ed4399485ef364bb25f388ab438e3724e60dc218c547a407b6e90ccccaef/scikit_learn-1.6.1-cp311-cp311-manylinux_2_17_aarch64.manylinux2014_aarch64.whl", hash = "sha256:dc4765af3386811c3ca21638f63b9cf5ecf66261cc4815c1db3f1e7dc7b79db2", size = 12592155, upload_time = "2025-01-10T08:06:27.309Z" },
    { url = "https://files.pythonhosted.org/packages/a8/f3/62fc9a5a659bb58a03cdd7e258956a5824bdc9b4bb3c5d932f55880be569/scikit_learn-1.6.1-cp311-cp311-manylinux_2_17_x86_64.manylinux2014_x86_64.whl", hash = "sha256:25fc636bdaf1cc2f4a124a116312d837148b5e10872147bdaf4887926b8c03d8", size = 13497069, upload_time = "2025-01-10T08:06:32.515Z" },
    { url = "https://files.pythonhosted.org/packages/a1/a6/c5b78606743a1f28eae8f11973de6613a5ee87366796583fb74c67d54939/scikit_learn-1.6.1-cp311-cp311-win_amd64.whl", hash = "sha256:fa909b1a36e000a03c382aade0bd2063fd5680ff8b8e501660c0f59f021a6415", size = 11139809, upload_time = "2025-01-10T08:06:35.514Z" },
    { url = "https://files.pythonhosted.org/packages/0a/18/c797c9b8c10380d05616db3bfb48e2a3358c767affd0857d56c2eb501caa/scikit_learn-1.6.1-cp312-cp312-macosx_10_13_x86_64.whl", hash = "sha256:926f207c804104677af4857b2c609940b743d04c4c35ce0ddc8ff4f053cddc1b", size = 12104516, upload_time = "2025-01-10T08:06:40.009Z" },
    { url = "https://files.pythonhosted.org/packages/c4/b7/2e35f8e289ab70108f8cbb2e7a2208f0575dc704749721286519dcf35f6f/scikit_learn-1.6.1-cp312-cp312-macosx_12_0_arm64.whl", hash = "sha256:2c2cae262064e6a9b77eee1c8e768fc46aa0b8338c6a8297b9b6759720ec0ff2", size = 11167837, upload_time = "2025-01-10T08:06:43.305Z" },
    { url = "https://files.pythonhosted.org/packages/a4/f6/ff7beaeb644bcad72bcfd5a03ff36d32ee4e53a8b29a639f11bcb65d06cd/scikit_learn-1.6.1-cp312-cp312-manylinux_2_17_aarch64.manylinux2014_aarch64.whl", hash = "sha256:1061b7c028a8663fb9a1a1baf9317b64a257fcb036dae5c8752b2abef31d136f", size = 12253728, upload_time = "2025-01-10T08:06:47.618Z" },
    { url = "https://files.pythonhosted.org/packages/29/7a/8bce8968883e9465de20be15542f4c7e221952441727c4dad24d534c6d99/scikit_learn-1.6.1-cp312-cp312-manylinux_2_17_x86_64.manylinux2014_x86_64.whl", hash = "sha256:2e69fab4ebfc9c9b580a7a80111b43d214ab06250f8a7ef590a4edf72464dd86", size = 13147700, upload_time = "2025-01-10T08:06:50.888Z" },
    { url = "https://files.pythonhosted.org/packages/62/27/585859e72e117fe861c2079bcba35591a84f801e21bc1ab85bce6ce60305/scikit_learn-1.6.1-cp312-cp312-win_amd64.whl", hash = "sha256:70b1d7e85b1c96383f872a519b3375f92f14731e279a7b4c6cfd650cf5dffc52", size = 11110613, upload_time = "2025-01-10T08:06:54.115Z" },
    { url = "https://files.pythonhosted.org/packages/2e/59/8eb1872ca87009bdcdb7f3cdc679ad557b992c12f4b61f9250659e592c63/scikit_learn-1.6.1-cp313-cp313-macosx_10_13_x86_64.whl", hash = "sha256:2ffa1e9e25b3d93990e74a4be2c2fc61ee5af85811562f1288d5d055880c4322", size = 12010001, upload_time = "2025-01-10T08:06:58.613Z" },
    { url = "https://files.pythonhosted.org/packages/9d/05/f2fc4effc5b32e525408524c982c468c29d22f828834f0625c5ef3d601be/scikit_learn-1.6.1-cp313-cp313-macosx_12_0_arm64.whl", hash = "sha256:dc5cf3d68c5a20ad6d571584c0750ec641cc46aeef1c1507be51300e6003a7e1", size = 11096360, upload_time = "2025-01-10T08:07:01.556Z" },
    { url = "https://files.pythonhosted.org/packages/c8/e4/4195d52cf4f113573fb8ebc44ed5a81bd511a92c0228889125fac2f4c3d1/scikit_learn-1.6.1-cp313-cp313-manylinux_2_17_aarch64.manylinux2014_aarch64.whl", hash = "sha256:c06beb2e839ecc641366000ca84f3cf6fa9faa1777e29cf0c04be6e4d096a348", size = 12209004, upload_time = "2025-01-10T08:07:06.931Z" },
    { url = "https://files.pythonhosted.org/packages/94/be/47e16cdd1e7fcf97d95b3cb08bde1abb13e627861af427a3651fcb80b517/scikit_learn-1.6.1-cp313-cp313-manylinux_2_17_x86_64.manylinux2014_x86_64.whl", hash = "sha256:e8ca8cb270fee8f1f76fa9bfd5c3507d60c6438bbee5687f81042e2bb98e5a97", size = 13171776, upload_time = "2025-01-10T08:07:11.715Z" },
    { url = "https://files.pythonhosted.org/packages/34/b0/ca92b90859070a1487827dbc672f998da95ce83edce1270fc23f96f1f61a/scikit_learn-1.6.1-cp313-cp313-win_amd64.whl", hash = "sha256:7a1c43c8ec9fde528d664d947dc4c0789be4077a3647f232869f41d9bf50e0fb", size = 11071865, upload_time = "2025-01-10T08:07:16.088Z" },
    { url = "https://files.pythonhosted.org/packages/12/ae/993b0fb24a356e71e9a894e42b8a9eec528d4c70217353a1cd7a48bc25d4/scikit_learn-1.6.1-cp313-cp313t-macosx_10_13_x86_64.whl", hash = "sha256:a17c1dea1d56dcda2fac315712f3651a1fea86565b64b48fa1bc090249cbf236", size = 11955804, upload_time = "2025-01-10T08:07:20.385Z" },
    { url = "https://files.pythonhosted.org/packages/d6/54/32fa2ee591af44507eac86406fa6bba968d1eb22831494470d0a2e4a1eb1/scikit_learn-1.6.1-cp313-cp313t-macosx_12_0_arm64.whl", hash = "sha256:6a7aa5f9908f0f28f4edaa6963c0a6183f1911e63a69aa03782f0d924c830a35", size = 11100530, upload_time = "2025-01-10T08:07:23.675Z" },
    { url = "https://files.pythonhosted.org/packages/3f/58/55856da1adec655bdce77b502e94a267bf40a8c0b89f8622837f89503b5a/scikit_learn-1.6.1-cp313-cp313t-manylinux_2_17_x86_64.manylinux2014_x86_64.whl", hash = "sha256:0650e730afb87402baa88afbf31c07b84c98272622aaba002559b614600ca691", size = 12433852, upload_time = "2025-01-10T08:07:26.817Z" },
    { url = "https://files.pythonhosted.org/packages/ff/4f/c83853af13901a574f8f13b645467285a48940f185b690936bb700a50863/scikit_learn-1.6.1-cp313-cp313t-win_amd64.whl", hash = "sha256:3f59fe08dc03ea158605170eb52b22a105f238a5d512c4470ddeca71feae8e5f", size = 11337256, upload_time = "2025-01-10T08:07:31.084Z" },
]

[[package]]
name = "scipy"
version = "1.15.2"
source = { registry = "https://pypi.org/simple" }
dependencies = [
    { name = "numpy" },
]
sdist = { url = "https://files.pythonhosted.org/packages/b7/b9/31ba9cd990e626574baf93fbc1ac61cf9ed54faafd04c479117517661637/scipy-1.15.2.tar.gz", hash = "sha256:cd58a314d92838f7e6f755c8a2167ead4f27e1fd5c1251fd54289569ef3495ec", size = 59417316, upload_time = "2025-02-17T00:42:24.791Z" }
wheels = [
    { url = "https://files.pythonhosted.org/packages/95/df/ef233fff6838fe6f7840d69b5ef9f20d2b5c912a8727b21ebf876cb15d54/scipy-1.15.2-cp310-cp310-macosx_10_13_x86_64.whl", hash = "sha256:a2ec871edaa863e8213ea5df811cd600734f6400b4af272e1c011e69401218e9", size = 38692502, upload_time = "2025-02-17T00:28:56.118Z" },
    { url = "https://files.pythonhosted.org/packages/5c/20/acdd4efb8a68b842968f7bc5611b1aeb819794508771ad104de418701422/scipy-1.15.2-cp310-cp310-macosx_12_0_arm64.whl", hash = "sha256:6f223753c6ea76983af380787611ae1291e3ceb23917393079dcc746ba60cfb5", size = 30085508, upload_time = "2025-02-17T00:29:06.048Z" },
    { url = "https://files.pythonhosted.org/packages/42/55/39cf96ca7126f1e78ee72a6344ebdc6702fc47d037319ad93221063e6cf4/scipy-1.15.2-cp310-cp310-macosx_14_0_arm64.whl", hash = "sha256:ecf797d2d798cf7c838c6d98321061eb3e72a74710e6c40540f0e8087e3b499e", size = 22359166, upload_time = "2025-02-17T00:29:13.553Z" },
    { url = "https://files.pythonhosted.org/packages/51/48/708d26a4ab8a1441536bf2dfcad1df0ca14a69f010fba3ccbdfc02df7185/scipy-1.15.2-cp310-cp310-macosx_14_0_x86_64.whl", hash = "sha256:9b18aa747da280664642997e65aab1dd19d0c3d17068a04b3fe34e2559196cb9", size = 25112047, upload_time = "2025-02-17T00:29:23.204Z" },
    { url = "https://files.pythonhosted.org/packages/dd/65/f9c5755b995ad892020381b8ae11f16d18616208e388621dfacc11df6de6/scipy-1.15.2-cp310-cp310-manylinux_2_17_aarch64.manylinux2014_aarch64.whl", hash = "sha256:87994da02e73549dfecaed9e09a4f9d58a045a053865679aeb8d6d43747d4df3", size = 35536214, upload_time = "2025-02-17T00:29:33.215Z" },
    { url = "https://files.pythonhosted.org/packages/de/3c/c96d904b9892beec978562f64d8cc43f9cca0842e65bd3cd1b7f7389b0ba/scipy-1.15.2-cp310-cp310-manylinux_2_17_x86_64.manylinux2014_x86_64.whl", hash = "sha256:69ea6e56d00977f355c0f84eba69877b6df084516c602d93a33812aa04d90a3d", size = 37646981, upload_time = "2025-02-17T00:29:46.188Z" },
    { url = "https://files.pythonhosted.org/packages/3d/74/c2d8a24d18acdeae69ed02e132b9bc1bb67b7bee90feee1afe05a68f9d67/scipy-1.15.2-cp310-cp310-musllinux_1_2_aarch64.whl", hash = "sha256:888307125ea0c4466287191e5606a2c910963405ce9671448ff9c81c53f85f58", size = 37230048, upload_time = "2025-02-17T00:29:56.646Z" },
    { url = "https://files.pythonhosted.org/packages/42/19/0aa4ce80eca82d487987eff0bc754f014dec10d20de2f66754fa4ea70204/scipy-1.15.2-cp310-cp310-musllinux_1_2_x86_64.whl", hash = "sha256:9412f5e408b397ff5641080ed1e798623dbe1ec0d78e72c9eca8992976fa65aa", size = 40010322, upload_time = "2025-02-17T00:30:07.422Z" },
    { url = "https://files.pythonhosted.org/packages/d0/d2/f0683b7e992be44d1475cc144d1f1eeae63c73a14f862974b4db64af635e/scipy-1.15.2-cp310-cp310-win_amd64.whl", hash = "sha256:b5e025e903b4f166ea03b109bb241355b9c42c279ea694d8864d033727205e65", size = 41233385, upload_time = "2025-02-17T00:30:20.268Z" },
    { url = "https://files.pythonhosted.org/packages/40/1f/bf0a5f338bda7c35c08b4ed0df797e7bafe8a78a97275e9f439aceb46193/scipy-1.15.2-cp311-cp311-macosx_10_13_x86_64.whl", hash = "sha256:92233b2df6938147be6fa8824b8136f29a18f016ecde986666be5f4d686a91a4", size = 38703651, upload_time = "2025-02-17T00:30:31.09Z" },
    { url = "https://files.pythonhosted.org/packages/de/54/db126aad3874601048c2c20ae3d8a433dbfd7ba8381551e6f62606d9bd8e/scipy-1.15.2-cp311-cp311-macosx_12_0_arm64.whl", hash = "sha256:62ca1ff3eb513e09ed17a5736929429189adf16d2d740f44e53270cc800ecff1", size = 30102038, upload_time = "2025-02-17T00:30:40.219Z" },
    { url = "https://files.pythonhosted.org/packages/61/d8/84da3fffefb6c7d5a16968fe5b9f24c98606b165bb801bb0b8bc3985200f/scipy-1.15.2-cp311-cp311-macosx_14_0_arm64.whl", hash = "sha256:4c6676490ad76d1c2894d77f976144b41bd1a4052107902238047fb6a473e971", size = 22375518, upload_time = "2025-02-17T00:30:47.547Z" },
    { url = "https://files.pythonhosted.org/packages/44/78/25535a6e63d3b9c4c90147371aedb5d04c72f3aee3a34451f2dc27c0c07f/scipy-1.15.2-cp311-cp311-macosx_14_0_x86_64.whl", hash = "sha256:a8bf5cb4a25046ac61d38f8d3c3426ec11ebc350246a4642f2f315fe95bda655", size = 25142523, upload_time = "2025-02-17T00:30:56.002Z" },
    { url = "https://files.pythonhosted.org/packages/e0/22/4b4a26fe1cd9ed0bc2b2cb87b17d57e32ab72c346949eaf9288001f8aa8e/scipy-1.15.2-cp311-cp311-manylinux_2_17_aarch64.manylinux2014_aarch64.whl", hash = "sha256:6a8e34cf4c188b6dd004654f88586d78f95639e48a25dfae9c5e34a6dc34547e", size = 35491547, upload_time = "2025-02-17T00:31:07.599Z" },
    { url = "https://files.pythonhosted.org/packages/32/ea/564bacc26b676c06a00266a3f25fdfe91a9d9a2532ccea7ce6dd394541bc/scipy-1.15.2-cp311-cp311-manylinux_2_17_x86_64.manylinux2014_x86_64.whl", hash = "sha256:28a0d2c2075946346e4408b211240764759e0fabaeb08d871639b5f3b1aca8a0", size = 37634077, upload_time = "2025-02-17T00:31:15.191Z" },
    { url = "https://files.pythonhosted.org/packages/43/c2/bfd4e60668897a303b0ffb7191e965a5da4056f0d98acfb6ba529678f0fb/scipy-1.15.2-cp311-cp311-musllinux_1_2_aarch64.whl", hash = "sha256:42dabaaa798e987c425ed76062794e93a243be8f0f20fff6e7a89f4d61cb3d40", size = 37231657, upload_time = "2025-02-17T00:31:22.041Z" },
    { url = "https://files.pythonhosted.org/packages/4a/75/5f13050bf4f84c931bcab4f4e83c212a36876c3c2244475db34e4b5fe1a6/scipy-1.15.2-cp311-cp311-musllinux_1_2_x86_64.whl", hash = "sha256:6f5e296ec63c5da6ba6fa0343ea73fd51b8b3e1a300b0a8cae3ed4b1122c7462", size = 40035857, upload_time = "2025-02-17T00:31:29.836Z" },
    { url = "https://files.pythonhosted.org/packages/b9/8b/7ec1832b09dbc88f3db411f8cdd47db04505c4b72c99b11c920a8f0479c3/scipy-1.15.2-cp311-cp311-win_amd64.whl", hash = "sha256:597a0c7008b21c035831c39927406c6181bcf8f60a73f36219b69d010aa04737", size = 41217654, upload_time = "2025-02-17T00:31:43.65Z" },
    { url = "https://files.pythonhosted.org/packages/4b/5d/3c78815cbab499610f26b5bae6aed33e227225a9fa5290008a733a64f6fc/scipy-1.15.2-cp312-cp312-macosx_10_13_x86_64.whl", hash = "sha256:c4697a10da8f8765bb7c83e24a470da5797e37041edfd77fd95ba3811a47c4fd", size = 38756184, upload_time = "2025-02-17T00:31:50.623Z" },
    { url = "https://files.pythonhosted.org/packages/37/20/3d04eb066b471b6e171827548b9ddb3c21c6bbea72a4d84fc5989933910b/scipy-1.15.2-cp312-cp312-macosx_12_0_arm64.whl", hash = "sha256:869269b767d5ee7ea6991ed7e22b3ca1f22de73ab9a49c44bad338b725603301", size = 30163558, upload_time = "2025-02-17T00:31:56.721Z" },
    { url = "https://files.pythonhosted.org/packages/a4/98/e5c964526c929ef1f795d4c343b2ff98634ad2051bd2bbadfef9e772e413/scipy-1.15.2-cp312-cp312-macosx_14_0_arm64.whl", hash = "sha256:bad78d580270a4d32470563ea86c6590b465cb98f83d760ff5b0990cb5518a93", size = 22437211, upload_time = "2025-02-17T00:32:03.042Z" },
    { url = "https://files.pythonhosted.org/packages/1d/cd/1dc7371e29195ecbf5222f9afeedb210e0a75057d8afbd942aa6cf8c8eca/scipy-1.15.2-cp312-cp312-macosx_14_0_x86_64.whl", hash = "sha256:b09ae80010f52efddb15551025f9016c910296cf70adbf03ce2a8704f3a5ad20", size = 25232260, upload_time = "2025-02-17T00:32:07.847Z" },
    { url = "https://files.pythonhosted.org/packages/f0/24/1a181a9e5050090e0b5138c5f496fee33293c342b788d02586bc410c6477/scipy-1.15.2-cp312-cp312-manylinux_2_17_aarch64.manylinux2014_aarch64.whl", hash = "sha256:5a6fd6eac1ce74a9f77a7fc724080d507c5812d61e72bd5e4c489b042455865e", size = 35198095, upload_time = "2025-02-17T00:32:14.565Z" },
    { url = "https://files.pythonhosted.org/packages/c0/53/eaada1a414c026673eb983f8b4a55fe5eb172725d33d62c1b21f63ff6ca4/scipy-1.15.2-cp312-cp312-manylinux_2_17_x86_64.manylinux2014_x86_64.whl", hash = "sha256:2b871df1fe1a3ba85d90e22742b93584f8d2b8e6124f8372ab15c71b73e428b8", size = 37297371, upload_time = "2025-02-17T00:32:21.411Z" },
    { url = "https://files.pythonhosted.org/packages/e9/06/0449b744892ed22b7e7b9a1994a866e64895363572677a316a9042af1fe5/scipy-1.15.2-cp312-cp312-musllinux_1_2_aarch64.whl", hash = "sha256:03205d57a28e18dfd39f0377d5002725bf1f19a46f444108c29bdb246b6c8a11", size = 36872390, upload_time = "2025-02-17T00:32:29.421Z" },
    { url = "https://files.pythonhosted.org/packages/6a/6f/a8ac3cfd9505ec695c1bc35edc034d13afbd2fc1882a7c6b473e280397bb/scipy-1.15.2-cp312-cp312-musllinux_1_2_x86_64.whl", hash = "sha256:601881dfb761311045b03114c5fe718a12634e5608c3b403737ae463c9885d53", size = 39700276, upload_time = "2025-02-17T00:32:37.431Z" },
    { url = "https://files.pythonhosted.org/packages/f5/6f/e6e5aff77ea2a48dd96808bb51d7450875af154ee7cbe72188afb0b37929/scipy-1.15.2-cp312-cp312-win_amd64.whl", hash = "sha256:e7c68b6a43259ba0aab737237876e5c2c549a031ddb7abc28c7b47f22e202ded", size = 40942317, upload_time = "2025-02-17T00:32:45.47Z" },
    { url = "https://files.pythonhosted.org/packages/53/40/09319f6e0f276ea2754196185f95cd191cb852288440ce035d5c3a931ea2/scipy-1.15.2-cp313-cp313-macosx_10_13_x86_64.whl", hash = "sha256:01edfac9f0798ad6b46d9c4c9ca0e0ad23dbf0b1eb70e96adb9fa7f525eff0bf", size = 38717587, upload_time = "2025-02-17T00:32:53.196Z" },
    { url = "https://files.pythonhosted.org/packages/fe/c3/2854f40ecd19585d65afaef601e5e1f8dbf6758b2f95b5ea93d38655a2c6/scipy-1.15.2-cp313-cp313-macosx_12_0_arm64.whl", hash = "sha256:08b57a9336b8e79b305a143c3655cc5bdbe6d5ece3378578888d2afbb51c4e37", size = 30100266, upload_time = "2025-02-17T00:32:59.318Z" },
    { url = "https://files.pythonhosted.org/packages/dd/b1/f9fe6e3c828cb5930b5fe74cb479de5f3d66d682fa8adb77249acaf545b8/scipy-1.15.2-cp313-cp313-macosx_14_0_arm64.whl", hash = "sha256:54c462098484e7466362a9f1672d20888f724911a74c22ae35b61f9c5919183d", size = 22373768, upload_time = "2025-02-17T00:33:04.091Z" },
    { url = "https://files.pythonhosted.org/packages/15/9d/a60db8c795700414c3f681908a2b911e031e024d93214f2d23c6dae174ab/scipy-1.15.2-cp313-cp313-macosx_14_0_x86_64.whl", hash = "sha256:cf72ff559a53a6a6d77bd8eefd12a17995ffa44ad86c77a5df96f533d4e6c6bb", size = 25154719, upload_time = "2025-02-17T00:33:08.909Z" },
    { url = "https://files.pythonhosted.org/packages/37/3b/9bda92a85cd93f19f9ed90ade84aa1e51657e29988317fabdd44544f1dd4/scipy-1.15.2-cp313-cp313-manylinux_2_17_aarch64.manylinux2014_aarch64.whl", hash = "sha256:9de9d1416b3d9e7df9923ab23cd2fe714244af10b763975bea9e4f2e81cebd27", size = 35163195, upload_time = "2025-02-17T00:33:15.352Z" },
    { url = "https://files.pythonhosted.org/packages/03/5a/fc34bf1aa14dc7c0e701691fa8685f3faec80e57d816615e3625f28feb43/scipy-1.15.2-cp313-cp313-manylinux_2_17_x86_64.manylinux2014_x86_64.whl", hash = "sha256:fb530e4794fc8ea76a4a21ccb67dea33e5e0e60f07fc38a49e821e1eae3b71a0", size = 37255404, upload_time = "2025-02-17T00:33:22.21Z" },
    { url = "https://files.pythonhosted.org/packages/4a/71/472eac45440cee134c8a180dbe4c01b3ec247e0338b7c759e6cd71f199a7/scipy-1.15.2-cp313-cp313-musllinux_1_2_aarch64.whl", hash = "sha256:5ea7ed46d437fc52350b028b1d44e002646e28f3e8ddc714011aaf87330f2f32", size = 36860011, upload_time = "2025-02-17T00:33:29.446Z" },
    { url = "https://files.pythonhosted.org/packages/01/b3/21f890f4f42daf20e4d3aaa18182dddb9192771cd47445aaae2e318f6738/scipy-1.15.2-cp313-cp313-musllinux_1_2_x86_64.whl", hash = "sha256:11e7ad32cf184b74380f43d3c0a706f49358b904fa7d5345f16ddf993609184d", size = 39657406, upload_time = "2025-02-17T00:33:39.019Z" },
    { url = "https://files.pythonhosted.org/packages/0d/76/77cf2ac1f2a9cc00c073d49e1e16244e389dd88e2490c91d84e1e3e4d126/scipy-1.15.2-cp313-cp313-win_amd64.whl", hash = "sha256:a5080a79dfb9b78b768cebf3c9dcbc7b665c5875793569f48bf0e2b1d7f68f6f", size = 40961243, upload_time = "2025-02-17T00:34:51.024Z" },
    { url = "https://files.pythonhosted.org/packages/4c/4b/a57f8ddcf48e129e6054fa9899a2a86d1fc6b07a0e15c7eebff7ca94533f/scipy-1.15.2-cp313-cp313t-macosx_10_13_x86_64.whl", hash = "sha256:447ce30cee6a9d5d1379087c9e474628dab3db4a67484be1b7dc3196bfb2fac9", size = 38870286, upload_time = "2025-02-17T00:33:47.62Z" },
    { url = "https://files.pythonhosted.org/packages/0c/43/c304d69a56c91ad5f188c0714f6a97b9c1fed93128c691148621274a3a68/scipy-1.15.2-cp313-cp313t-macosx_12_0_arm64.whl", hash = "sha256:c90ebe8aaa4397eaefa8455a8182b164a6cc1d59ad53f79943f266d99f68687f", size = 30141634, upload_time = "2025-02-17T00:33:54.131Z" },
    { url = "https://files.pythonhosted.org/packages/44/1a/6c21b45d2548eb73be9b9bff421aaaa7e85e22c1f9b3bc44b23485dfce0a/scipy-1.15.2-cp313-cp313t-macosx_14_0_arm64.whl", hash = "sha256:def751dd08243934c884a3221156d63e15234a3155cf25978b0a668409d45eb6", size = 22415179, upload_time = "2025-02-17T00:33:59.948Z" },
    { url = "https://files.pythonhosted.org/packages/74/4b/aefac4bba80ef815b64f55da06f62f92be5d03b467f2ce3668071799429a/scipy-1.15.2-cp313-cp313t-macosx_14_0_x86_64.whl", hash = "sha256:302093e7dfb120e55515936cb55618ee0b895f8bcaf18ff81eca086c17bd80af", size = 25126412, upload_time = "2025-02-17T00:34:06.328Z" },
    { url = "https://files.pythonhosted.org/packages/b1/53/1cbb148e6e8f1660aacd9f0a9dfa2b05e9ff1cb54b4386fe868477972ac2/scipy-1.15.2-cp313-cp313t-manylinux_2_17_aarch64.manylinux2014_aarch64.whl", hash = "sha256:7cd5b77413e1855351cdde594eca99c1f4a588c2d63711388b6a1f1c01f62274", size = 34952867, upload_time = "2025-02-17T00:34:12.928Z" },
    { url = "https://files.pythonhosted.org/packages/2c/23/e0eb7f31a9c13cf2dca083828b97992dd22f8184c6ce4fec5deec0c81fcf/scipy-1.15.2-cp313-cp313t-manylinux_2_17_x86_64.manylinux2014_x86_64.whl", hash = "sha256:6d0194c37037707b2afa7a2f2a924cf7bac3dc292d51b6a925e5fcb89bc5c776", size = 36890009, upload_time = "2025-02-17T00:34:19.55Z" },
    { url = "https://files.pythonhosted.org/packages/03/f3/e699e19cabe96bbac5189c04aaa970718f0105cff03d458dc5e2b6bd1e8c/scipy-1.15.2-cp313-cp313t-musllinux_1_2_aarch64.whl", hash = "sha256:bae43364d600fdc3ac327db99659dcb79e6e7ecd279a75fe1266669d9a652828", size = 36545159, upload_time = "2025-02-17T00:34:26.724Z" },
    { url = "https://files.pythonhosted.org/packages/af/f5/ab3838e56fe5cc22383d6fcf2336e48c8fe33e944b9037fbf6cbdf5a11f8/scipy-1.15.2-cp313-cp313t-musllinux_1_2_x86_64.whl", hash = "sha256:f031846580d9acccd0044efd1a90e6f4df3a6e12b4b6bd694a7bc03a89892b28", size = 39136566, upload_time = "2025-02-17T00:34:34.512Z" },
    { url = "https://files.pythonhosted.org/packages/0a/c8/b3f566db71461cabd4b2d5b39bcc24a7e1c119535c8361f81426be39bb47/scipy-1.15.2-cp313-cp313t-win_amd64.whl", hash = "sha256:fe8a9eb875d430d81755472c5ba75e84acc980e4a8f6204d402849234d3017db", size = 40477705, upload_time = "2025-02-17T00:34:43.619Z" },
]

[[package]]
=======
>>>>>>> 3919d5ef
name = "shellingham"
version = "1.5.4"
source = { registry = "https://pypi.org/simple" }
sdist = { url = "https://files.pythonhosted.org/packages/58/15/8b3609fd3830ef7b27b655beb4b4e9c62313a4e8da8c676e142cc210d58e/shellingham-1.5.4.tar.gz", hash = "sha256:8dbca0739d487e5bd35ab3ca4b36e11c4078f3a234bfce294b0a0291363404de", size = 10310, upload_time = "2023-10-24T04:13:40.426Z" }
wheels = [
    { url = "https://files.pythonhosted.org/packages/e0/f9/0595336914c5619e5f28a1fb793285925a8cd4b432c9da0a987836c7f822/shellingham-1.5.4-py2.py3-none-any.whl", hash = "sha256:7ecfff8f2fd72616f7481040475a65b2bf8af90a56c89140852d1120324e8686", size = 9755, upload_time = "2023-10-24T04:13:38.866Z" },
]

[[package]]
name = "sniffio"
version = "1.3.1"
source = { registry = "https://pypi.org/simple" }
sdist = { url = "https://files.pythonhosted.org/packages/a2/87/a6771e1546d97e7e041b6ae58d80074f81b7d5121207425c964ddf5cfdbd/sniffio-1.3.1.tar.gz", hash = "sha256:f4324edc670a0f49750a81b895f35c3adb843cca46f0530f79fc1babb23789dc", size = 20372, upload_time = "2024-02-25T23:20:04.057Z" }
wheels = [
    { url = "https://files.pythonhosted.org/packages/e9/44/75a9c9421471a6c4805dbf2356f7c181a29c1879239abab1ea2cc8f38b40/sniffio-1.3.1-py3-none-any.whl", hash = "sha256:2f6da418d1f1e0fddd844478f41680e794e6051915791a034ff65e5f100525a2", size = 10235, upload_time = "2024-02-25T23:20:01.196Z" },
]

[[package]]
name = "sse-starlette"
version = "2.2.1"
source = { registry = "https://pypi.org/simple" }
dependencies = [
    { name = "anyio" },
    { name = "starlette" },
]
sdist = { url = "https://files.pythonhosted.org/packages/71/a4/80d2a11af59fe75b48230846989e93979c892d3a20016b42bb44edb9e398/sse_starlette-2.2.1.tar.gz", hash = "sha256:54470d5f19274aeed6b2d473430b08b4b379ea851d953b11d7f1c4a2c118b419", size = 17376, upload_time = "2024-12-25T09:09:30.616Z" }
wheels = [
    { url = "https://files.pythonhosted.org/packages/d9/e0/5b8bd393f27f4a62461c5cf2479c75a2cc2ffa330976f9f00f5f6e4f50eb/sse_starlette-2.2.1-py3-none-any.whl", hash = "sha256:6410a3d3ba0c89e7675d4c273a301d64649c03a5ef1ca101f10b47f895fd0e99", size = 10120, upload_time = "2024-12-25T09:09:26.761Z" },
]

[[package]]
name = "starlette"
version = "0.46.2"
source = { registry = "https://pypi.org/simple" }
dependencies = [
    { name = "anyio" },
]
sdist = { url = "https://files.pythonhosted.org/packages/ce/20/08dfcd9c983f6a6f4a1000d934b9e6d626cff8d2eeb77a89a68eef20a2b7/starlette-0.46.2.tar.gz", hash = "sha256:7f7361f34eed179294600af672f565727419830b54b7b084efe44bb82d2fccd5", size = 2580846, upload_time = "2025-04-13T13:56:17.942Z" }
wheels = [
    { url = "https://files.pythonhosted.org/packages/8b/0c/9d30a4ebeb6db2b25a841afbb80f6ef9a854fc3b41be131d249a977b4959/starlette-0.46.2-py3-none-any.whl", hash = "sha256:595633ce89f8ffa71a015caed34a5b2dc1c0cdb3f0f1fbd1e69339cf2abeec35", size = 72037, upload_time = "2025-04-13T13:56:16.21Z" },
]

[[package]]
<<<<<<< HEAD
name = "threadpoolctl"
version = "3.6.0"
source = { registry = "https://pypi.org/simple" }
sdist = { url = "https://files.pythonhosted.org/packages/b7/4d/08c89e34946fce2aec4fbb45c9016efd5f4d7f24af8e5d93296e935631d8/threadpoolctl-3.6.0.tar.gz", hash = "sha256:8ab8b4aa3491d812b623328249fab5302a68d2d71745c8a4c719a2fcaba9f44e", size = 21274, upload_time = "2025-03-13T13:49:23.031Z" }
wheels = [
    { url = "https://files.pythonhosted.org/packages/32/d5/f9a850d79b0851d1d4ef6456097579a9005b31fea68726a4ae5f2d82ddd9/threadpoolctl-3.6.0-py3-none-any.whl", hash = "sha256:43a0b8fd5a2928500110039e43a5eed8480b918967083ea48dc3ab9f13c4a7fb", size = 18638, upload_time = "2025-03-13T13:49:21.846Z" },
]

[[package]]
name = "tiktoken"
version = "0.9.0"
source = { registry = "https://pypi.org/simple" }
dependencies = [
    { name = "regex" },
    { name = "requests" },
]
sdist = { url = "https://files.pythonhosted.org/packages/ea/cf/756fedf6981e82897f2d570dd25fa597eb3f4459068ae0572d7e888cfd6f/tiktoken-0.9.0.tar.gz", hash = "sha256:d02a5ca6a938e0490e1ff957bc48c8b078c88cb83977be1625b1fd8aac792c5d", size = 35991, upload_time = "2025-02-14T06:03:01.003Z" }
wheels = [
    { url = "https://files.pythonhosted.org/packages/64/f3/50ec5709fad61641e4411eb1b9ac55b99801d71f1993c29853f256c726c9/tiktoken-0.9.0-cp310-cp310-macosx_10_12_x86_64.whl", hash = "sha256:586c16358138b96ea804c034b8acf3f5d3f0258bd2bc3b0227af4af5d622e382", size = 1065770, upload_time = "2025-02-14T06:02:01.251Z" },
    { url = "https://files.pythonhosted.org/packages/d6/f8/5a9560a422cf1755b6e0a9a436e14090eeb878d8ec0f80e0cd3d45b78bf4/tiktoken-0.9.0-cp310-cp310-macosx_11_0_arm64.whl", hash = "sha256:d9c59ccc528c6c5dd51820b3474402f69d9a9e1d656226848ad68a8d5b2e5108", size = 1009314, upload_time = "2025-02-14T06:02:02.869Z" },
    { url = "https://files.pythonhosted.org/packages/bc/20/3ed4cfff8f809cb902900ae686069e029db74567ee10d017cb254df1d598/tiktoken-0.9.0-cp310-cp310-manylinux_2_17_aarch64.manylinux2014_aarch64.whl", hash = "sha256:f0968d5beeafbca2a72c595e8385a1a1f8af58feaebb02b227229b69ca5357fd", size = 1143140, upload_time = "2025-02-14T06:02:04.165Z" },
    { url = "https://files.pythonhosted.org/packages/f1/95/cc2c6d79df8f113bdc6c99cdec985a878768120d87d839a34da4bd3ff90a/tiktoken-0.9.0-cp310-cp310-manylinux_2_17_x86_64.manylinux2014_x86_64.whl", hash = "sha256:92a5fb085a6a3b7350b8fc838baf493317ca0e17bd95e8642f95fc69ecfed1de", size = 1197860, upload_time = "2025-02-14T06:02:06.268Z" },
    { url = "https://files.pythonhosted.org/packages/c7/6c/9c1a4cc51573e8867c9381db1814223c09ebb4716779c7f845d48688b9c8/tiktoken-0.9.0-cp310-cp310-musllinux_1_2_x86_64.whl", hash = "sha256:15a2752dea63d93b0332fb0ddb05dd909371ededa145fe6a3242f46724fa7990", size = 1259661, upload_time = "2025-02-14T06:02:08.889Z" },
    { url = "https://files.pythonhosted.org/packages/cd/4c/22eb8e9856a2b1808d0a002d171e534eac03f96dbe1161978d7389a59498/tiktoken-0.9.0-cp310-cp310-win_amd64.whl", hash = "sha256:26113fec3bd7a352e4b33dbaf1bd8948de2507e30bd95a44e2b1156647bc01b4", size = 894026, upload_time = "2025-02-14T06:02:12.841Z" },
    { url = "https://files.pythonhosted.org/packages/4d/ae/4613a59a2a48e761c5161237fc850eb470b4bb93696db89da51b79a871f1/tiktoken-0.9.0-cp311-cp311-macosx_10_12_x86_64.whl", hash = "sha256:f32cc56168eac4851109e9b5d327637f15fd662aa30dd79f964b7c39fbadd26e", size = 1065987, upload_time = "2025-02-14T06:02:14.174Z" },
    { url = "https://files.pythonhosted.org/packages/3f/86/55d9d1f5b5a7e1164d0f1538a85529b5fcba2b105f92db3622e5d7de6522/tiktoken-0.9.0-cp311-cp311-macosx_11_0_arm64.whl", hash = "sha256:45556bc41241e5294063508caf901bf92ba52d8ef9222023f83d2483a3055348", size = 1009155, upload_time = "2025-02-14T06:02:15.384Z" },
    { url = "https://files.pythonhosted.org/packages/03/58/01fb6240df083b7c1916d1dcb024e2b761213c95d576e9f780dfb5625a76/tiktoken-0.9.0-cp311-cp311-manylinux_2_17_aarch64.manylinux2014_aarch64.whl", hash = "sha256:03935988a91d6d3216e2ec7c645afbb3d870b37bcb67ada1943ec48678e7ee33", size = 1142898, upload_time = "2025-02-14T06:02:16.666Z" },
    { url = "https://files.pythonhosted.org/packages/b1/73/41591c525680cd460a6becf56c9b17468d3711b1df242c53d2c7b2183d16/tiktoken-0.9.0-cp311-cp311-manylinux_2_17_x86_64.manylinux2014_x86_64.whl", hash = "sha256:8b3d80aad8d2c6b9238fc1a5524542087c52b860b10cbf952429ffb714bc1136", size = 1197535, upload_time = "2025-02-14T06:02:18.595Z" },
    { url = "https://files.pythonhosted.org/packages/7d/7c/1069f25521c8f01a1a182f362e5c8e0337907fae91b368b7da9c3e39b810/tiktoken-0.9.0-cp311-cp311-musllinux_1_2_x86_64.whl", hash = "sha256:b2a21133be05dc116b1d0372af051cd2c6aa1d2188250c9b553f9fa49301b336", size = 1259548, upload_time = "2025-02-14T06:02:20.729Z" },
    { url = "https://files.pythonhosted.org/packages/6f/07/c67ad1724b8e14e2b4c8cca04b15da158733ac60136879131db05dda7c30/tiktoken-0.9.0-cp311-cp311-win_amd64.whl", hash = "sha256:11a20e67fdf58b0e2dea7b8654a288e481bb4fc0289d3ad21291f8d0849915fb", size = 893895, upload_time = "2025-02-14T06:02:22.67Z" },
    { url = "https://files.pythonhosted.org/packages/cf/e5/21ff33ecfa2101c1bb0f9b6df750553bd873b7fb532ce2cb276ff40b197f/tiktoken-0.9.0-cp312-cp312-macosx_10_13_x86_64.whl", hash = "sha256:e88f121c1c22b726649ce67c089b90ddda8b9662545a8aeb03cfef15967ddd03", size = 1065073, upload_time = "2025-02-14T06:02:24.768Z" },
    { url = "https://files.pythonhosted.org/packages/8e/03/a95e7b4863ee9ceec1c55983e4cc9558bcfd8f4f80e19c4f8a99642f697d/tiktoken-0.9.0-cp312-cp312-macosx_11_0_arm64.whl", hash = "sha256:a6600660f2f72369acb13a57fb3e212434ed38b045fd8cc6cdd74947b4b5d210", size = 1008075, upload_time = "2025-02-14T06:02:26.92Z" },
    { url = "https://files.pythonhosted.org/packages/40/10/1305bb02a561595088235a513ec73e50b32e74364fef4de519da69bc8010/tiktoken-0.9.0-cp312-cp312-manylinux_2_17_aarch64.manylinux2014_aarch64.whl", hash = "sha256:95e811743b5dfa74f4b227927ed86cbc57cad4df859cb3b643be797914e41794", size = 1140754, upload_time = "2025-02-14T06:02:28.124Z" },
    { url = "https://files.pythonhosted.org/packages/1b/40/da42522018ca496432ffd02793c3a72a739ac04c3794a4914570c9bb2925/tiktoken-0.9.0-cp312-cp312-manylinux_2_17_x86_64.manylinux2014_x86_64.whl", hash = "sha256:99376e1370d59bcf6935c933cb9ba64adc29033b7e73f5f7569f3aad86552b22", size = 1196678, upload_time = "2025-02-14T06:02:29.845Z" },
    { url = "https://files.pythonhosted.org/packages/5c/41/1e59dddaae270ba20187ceb8aa52c75b24ffc09f547233991d5fd822838b/tiktoken-0.9.0-cp312-cp312-musllinux_1_2_x86_64.whl", hash = "sha256:badb947c32739fb6ddde173e14885fb3de4d32ab9d8c591cbd013c22b4c31dd2", size = 1259283, upload_time = "2025-02-14T06:02:33.838Z" },
    { url = "https://files.pythonhosted.org/packages/5b/64/b16003419a1d7728d0d8c0d56a4c24325e7b10a21a9dd1fc0f7115c02f0a/tiktoken-0.9.0-cp312-cp312-win_amd64.whl", hash = "sha256:5a62d7a25225bafed786a524c1b9f0910a1128f4232615bf3f8257a73aaa3b16", size = 894897, upload_time = "2025-02-14T06:02:36.265Z" },
    { url = "https://files.pythonhosted.org/packages/7a/11/09d936d37f49f4f494ffe660af44acd2d99eb2429d60a57c71318af214e0/tiktoken-0.9.0-cp313-cp313-macosx_10_13_x86_64.whl", hash = "sha256:2b0e8e05a26eda1249e824156d537015480af7ae222ccb798e5234ae0285dbdb", size = 1064919, upload_time = "2025-02-14T06:02:37.494Z" },
    { url = "https://files.pythonhosted.org/packages/80/0e/f38ba35713edb8d4197ae602e80837d574244ced7fb1b6070b31c29816e0/tiktoken-0.9.0-cp313-cp313-macosx_11_0_arm64.whl", hash = "sha256:27d457f096f87685195eea0165a1807fae87b97b2161fe8c9b1df5bd74ca6f63", size = 1007877, upload_time = "2025-02-14T06:02:39.516Z" },
    { url = "https://files.pythonhosted.org/packages/fe/82/9197f77421e2a01373e27a79dd36efdd99e6b4115746ecc553318ecafbf0/tiktoken-0.9.0-cp313-cp313-manylinux_2_17_aarch64.manylinux2014_aarch64.whl", hash = "sha256:2cf8ded49cddf825390e36dd1ad35cd49589e8161fdcb52aa25f0583e90a3e01", size = 1140095, upload_time = "2025-02-14T06:02:41.791Z" },
    { url = "https://files.pythonhosted.org/packages/f2/bb/4513da71cac187383541facd0291c4572b03ec23c561de5811781bbd988f/tiktoken-0.9.0-cp313-cp313-manylinux_2_17_x86_64.manylinux2014_x86_64.whl", hash = "sha256:cc156cb314119a8bb9748257a2eaebd5cc0753b6cb491d26694ed42fc7cb3139", size = 1195649, upload_time = "2025-02-14T06:02:43Z" },
    { url = "https://files.pythonhosted.org/packages/fa/5c/74e4c137530dd8504e97e3a41729b1103a4ac29036cbfd3250b11fd29451/tiktoken-0.9.0-cp313-cp313-musllinux_1_2_x86_64.whl", hash = "sha256:cd69372e8c9dd761f0ab873112aba55a0e3e506332dd9f7522ca466e817b1b7a", size = 1258465, upload_time = "2025-02-14T06:02:45.046Z" },
    { url = "https://files.pythonhosted.org/packages/de/a8/8f499c179ec900783ffe133e9aab10044481679bb9aad78436d239eee716/tiktoken-0.9.0-cp313-cp313-win_amd64.whl", hash = "sha256:5ea0edb6f83dc56d794723286215918c1cde03712cbbafa0348b33448faf5b95", size = 894669, upload_time = "2025-02-14T06:02:47.341Z" },
]

[[package]]
=======
>>>>>>> 3919d5ef
name = "tomli"
version = "2.2.1"
source = { registry = "https://pypi.org/simple" }
sdist = { url = "https://files.pythonhosted.org/packages/18/87/302344fed471e44a87289cf4967697d07e532f2421fdaf868a303cbae4ff/tomli-2.2.1.tar.gz", hash = "sha256:cd45e1dc79c835ce60f7404ec8119f2eb06d38b1deba146f07ced3bbc44505ff", size = 17175, upload_time = "2024-11-27T22:38:36.873Z" }
wheels = [
    { url = "https://files.pythonhosted.org/packages/43/ca/75707e6efa2b37c77dadb324ae7d9571cb424e61ea73fad7c56c2d14527f/tomli-2.2.1-cp311-cp311-macosx_10_9_x86_64.whl", hash = "sha256:678e4fa69e4575eb77d103de3df8a895e1591b48e740211bd1067378c69e8249", size = 131077, upload_time = "2024-11-27T22:37:54.956Z" },
    { url = "https://files.pythonhosted.org/packages/c7/16/51ae563a8615d472fdbffc43a3f3d46588c264ac4f024f63f01283becfbb/tomli-2.2.1-cp311-cp311-macosx_11_0_arm64.whl", hash = "sha256:023aa114dd824ade0100497eb2318602af309e5a55595f76b626d6d9f3b7b0a6", size = 123429, upload_time = "2024-11-27T22:37:56.698Z" },
    { url = "https://files.pythonhosted.org/packages/f1/dd/4f6cd1e7b160041db83c694abc78e100473c15d54620083dbd5aae7b990e/tomli-2.2.1-cp311-cp311-manylinux_2_17_aarch64.manylinux2014_aarch64.whl", hash = "sha256:ece47d672db52ac607a3d9599a9d48dcb2f2f735c6c2d1f34130085bb12b112a", size = 226067, upload_time = "2024-11-27T22:37:57.63Z" },
    { url = "https://files.pythonhosted.org/packages/a9/6b/c54ede5dc70d648cc6361eaf429304b02f2871a345bbdd51e993d6cdf550/tomli-2.2.1-cp311-cp311-manylinux_2_17_x86_64.manylinux2014_x86_64.whl", hash = "sha256:6972ca9c9cc9f0acaa56a8ca1ff51e7af152a9f87fb64623e31d5c83700080ee", size = 236030, upload_time = "2024-11-27T22:37:59.344Z" },
    { url = "https://files.pythonhosted.org/packages/1f/47/999514fa49cfaf7a92c805a86c3c43f4215621855d151b61c602abb38091/tomli-2.2.1-cp311-cp311-manylinux_2_5_i686.manylinux1_i686.manylinux_2_17_i686.manylinux2014_i686.whl", hash = "sha256:c954d2250168d28797dd4e3ac5cf812a406cd5a92674ee4c8f123c889786aa8e", size = 240898, upload_time = "2024-11-27T22:38:00.429Z" },
    { url = "https://files.pythonhosted.org/packages/73/41/0a01279a7ae09ee1573b423318e7934674ce06eb33f50936655071d81a24/tomli-2.2.1-cp311-cp311-musllinux_1_2_aarch64.whl", hash = "sha256:8dd28b3e155b80f4d54beb40a441d366adcfe740969820caf156c019fb5c7ec4", size = 229894, upload_time = "2024-11-27T22:38:02.094Z" },
    { url = "https://files.pythonhosted.org/packages/55/18/5d8bc5b0a0362311ce4d18830a5d28943667599a60d20118074ea1b01bb7/tomli-2.2.1-cp311-cp311-musllinux_1_2_i686.whl", hash = "sha256:e59e304978767a54663af13c07b3d1af22ddee3bb2fb0618ca1593e4f593a106", size = 245319, upload_time = "2024-11-27T22:38:03.206Z" },
    { url = "https://files.pythonhosted.org/packages/92/a3/7ade0576d17f3cdf5ff44d61390d4b3febb8a9fc2b480c75c47ea048c646/tomli-2.2.1-cp311-cp311-musllinux_1_2_x86_64.whl", hash = "sha256:33580bccab0338d00994d7f16f4c4ec25b776af3ffaac1ed74e0b3fc95e885a8", size = 238273, upload_time = "2024-11-27T22:38:04.217Z" },
    { url = "https://files.pythonhosted.org/packages/72/6f/fa64ef058ac1446a1e51110c375339b3ec6be245af9d14c87c4a6412dd32/tomli-2.2.1-cp311-cp311-win32.whl", hash = "sha256:465af0e0875402f1d226519c9904f37254b3045fc5084697cefb9bdde1ff99ff", size = 98310, upload_time = "2024-11-27T22:38:05.908Z" },
    { url = "https://files.pythonhosted.org/packages/6a/1c/4a2dcde4a51b81be3530565e92eda625d94dafb46dbeb15069df4caffc34/tomli-2.2.1-cp311-cp311-win_amd64.whl", hash = "sha256:2d0f2fdd22b02c6d81637a3c95f8cd77f995846af7414c5c4b8d0545afa1bc4b", size = 108309, upload_time = "2024-11-27T22:38:06.812Z" },
    { url = "https://files.pythonhosted.org/packages/52/e1/f8af4c2fcde17500422858155aeb0d7e93477a0d59a98e56cbfe75070fd0/tomli-2.2.1-cp312-cp312-macosx_10_13_x86_64.whl", hash = "sha256:4a8f6e44de52d5e6c657c9fe83b562f5f4256d8ebbfe4ff922c495620a7f6cea", size = 132762, upload_time = "2024-11-27T22:38:07.731Z" },
    { url = "https://files.pythonhosted.org/packages/03/b8/152c68bb84fc00396b83e7bbddd5ec0bd3dd409db4195e2a9b3e398ad2e3/tomli-2.2.1-cp312-cp312-macosx_11_0_arm64.whl", hash = "sha256:8d57ca8095a641b8237d5b079147646153d22552f1c637fd3ba7f4b0b29167a8", size = 123453, upload_time = "2024-11-27T22:38:09.384Z" },
    { url = "https://files.pythonhosted.org/packages/c8/d6/fc9267af9166f79ac528ff7e8c55c8181ded34eb4b0e93daa767b8841573/tomli-2.2.1-cp312-cp312-manylinux_2_17_aarch64.manylinux2014_aarch64.whl", hash = "sha256:4e340144ad7ae1533cb897d406382b4b6fede8890a03738ff1683af800d54192", size = 233486, upload_time = "2024-11-27T22:38:10.329Z" },
    { url = "https://files.pythonhosted.org/packages/5c/51/51c3f2884d7bab89af25f678447ea7d297b53b5a3b5730a7cb2ef6069f07/tomli-2.2.1-cp312-cp312-manylinux_2_17_x86_64.manylinux2014_x86_64.whl", hash = "sha256:db2b95f9de79181805df90bedc5a5ab4c165e6ec3fe99f970d0e302f384ad222", size = 242349, upload_time = "2024-11-27T22:38:11.443Z" },
    { url = "https://files.pythonhosted.org/packages/ab/df/bfa89627d13a5cc22402e441e8a931ef2108403db390ff3345c05253935e/tomli-2.2.1-cp312-cp312-manylinux_2_5_i686.manylinux1_i686.manylinux_2_17_i686.manylinux2014_i686.whl", hash = "sha256:40741994320b232529c802f8bc86da4e1aa9f413db394617b9a256ae0f9a7f77", size = 252159, upload_time = "2024-11-27T22:38:13.099Z" },
    { url = "https://files.pythonhosted.org/packages/9e/6e/fa2b916dced65763a5168c6ccb91066f7639bdc88b48adda990db10c8c0b/tomli-2.2.1-cp312-cp312-musllinux_1_2_aarch64.whl", hash = "sha256:400e720fe168c0f8521520190686ef8ef033fb19fc493da09779e592861b78c6", size = 237243, upload_time = "2024-11-27T22:38:14.766Z" },
    { url = "https://files.pythonhosted.org/packages/b4/04/885d3b1f650e1153cbb93a6a9782c58a972b94ea4483ae4ac5cedd5e4a09/tomli-2.2.1-cp312-cp312-musllinux_1_2_i686.whl", hash = "sha256:02abe224de6ae62c19f090f68da4e27b10af2b93213d36cf44e6e1c5abd19fdd", size = 259645, upload_time = "2024-11-27T22:38:15.843Z" },
    { url = "https://files.pythonhosted.org/packages/9c/de/6b432d66e986e501586da298e28ebeefd3edc2c780f3ad73d22566034239/tomli-2.2.1-cp312-cp312-musllinux_1_2_x86_64.whl", hash = "sha256:b82ebccc8c8a36f2094e969560a1b836758481f3dc360ce9a3277c65f374285e", size = 244584, upload_time = "2024-11-27T22:38:17.645Z" },
    { url = "https://files.pythonhosted.org/packages/1c/9a/47c0449b98e6e7d1be6cbac02f93dd79003234ddc4aaab6ba07a9a7482e2/tomli-2.2.1-cp312-cp312-win32.whl", hash = "sha256:889f80ef92701b9dbb224e49ec87c645ce5df3fa2cc548664eb8a25e03127a98", size = 98875, upload_time = "2024-11-27T22:38:19.159Z" },
    { url = "https://files.pythonhosted.org/packages/ef/60/9b9638f081c6f1261e2688bd487625cd1e660d0a85bd469e91d8db969734/tomli-2.2.1-cp312-cp312-win_amd64.whl", hash = "sha256:7fc04e92e1d624a4a63c76474610238576942d6b8950a2d7f908a340494e67e4", size = 109418, upload_time = "2024-11-27T22:38:20.064Z" },
    { url = "https://files.pythonhosted.org/packages/04/90/2ee5f2e0362cb8a0b6499dc44f4d7d48f8fff06d28ba46e6f1eaa61a1388/tomli-2.2.1-cp313-cp313-macosx_10_13_x86_64.whl", hash = "sha256:f4039b9cbc3048b2416cc57ab3bda989a6fcf9b36cf8937f01a6e731b64f80d7", size = 132708, upload_time = "2024-11-27T22:38:21.659Z" },
    { url = "https://files.pythonhosted.org/packages/c0/ec/46b4108816de6b385141f082ba99e315501ccd0a2ea23db4a100dd3990ea/tomli-2.2.1-cp313-cp313-macosx_11_0_arm64.whl", hash = "sha256:286f0ca2ffeeb5b9bd4fcc8d6c330534323ec51b2f52da063b11c502da16f30c", size = 123582, upload_time = "2024-11-27T22:38:22.693Z" },
    { url = "https://files.pythonhosted.org/packages/a0/bd/b470466d0137b37b68d24556c38a0cc819e8febe392d5b199dcd7f578365/tomli-2.2.1-cp313-cp313-manylinux_2_17_aarch64.manylinux2014_aarch64.whl", hash = "sha256:a92ef1a44547e894e2a17d24e7557a5e85a9e1d0048b0b5e7541f76c5032cb13", size = 232543, upload_time = "2024-11-27T22:38:24.367Z" },
    { url = "https://files.pythonhosted.org/packages/d9/e5/82e80ff3b751373f7cead2815bcbe2d51c895b3c990686741a8e56ec42ab/tomli-2.2.1-cp313-cp313-manylinux_2_17_x86_64.manylinux2014_x86_64.whl", hash = "sha256:9316dc65bed1684c9a98ee68759ceaed29d229e985297003e494aa825ebb0281", size = 241691, upload_time = "2024-11-27T22:38:26.081Z" },
    { url = "https://files.pythonhosted.org/packages/05/7e/2a110bc2713557d6a1bfb06af23dd01e7dde52b6ee7dadc589868f9abfac/tomli-2.2.1-cp313-cp313-manylinux_2_5_i686.manylinux1_i686.manylinux_2_17_i686.manylinux2014_i686.whl", hash = "sha256:e85e99945e688e32d5a35c1ff38ed0b3f41f43fad8df0bdf79f72b2ba7bc5272", size = 251170, upload_time = "2024-11-27T22:38:27.921Z" },
    { url = "https://files.pythonhosted.org/packages/64/7b/22d713946efe00e0adbcdfd6d1aa119ae03fd0b60ebed51ebb3fa9f5a2e5/tomli-2.2.1-cp313-cp313-musllinux_1_2_aarch64.whl", hash = "sha256:ac065718db92ca818f8d6141b5f66369833d4a80a9d74435a268c52bdfa73140", size = 236530, upload_time = "2024-11-27T22:38:29.591Z" },
    { url = "https://files.pythonhosted.org/packages/38/31/3a76f67da4b0cf37b742ca76beaf819dca0ebef26d78fc794a576e08accf/tomli-2.2.1-cp313-cp313-musllinux_1_2_i686.whl", hash = "sha256:d920f33822747519673ee656a4b6ac33e382eca9d331c87770faa3eef562aeb2", size = 258666, upload_time = "2024-11-27T22:38:30.639Z" },
    { url = "https://files.pythonhosted.org/packages/07/10/5af1293da642aded87e8a988753945d0cf7e00a9452d3911dd3bb354c9e2/tomli-2.2.1-cp313-cp313-musllinux_1_2_x86_64.whl", hash = "sha256:a198f10c4d1b1375d7687bc25294306e551bf1abfa4eace6650070a5c1ae2744", size = 243954, upload_time = "2024-11-27T22:38:31.702Z" },
    { url = "https://files.pythonhosted.org/packages/5b/b9/1ed31d167be802da0fc95020d04cd27b7d7065cc6fbefdd2f9186f60d7bd/tomli-2.2.1-cp313-cp313-win32.whl", hash = "sha256:d3f5614314d758649ab2ab3a62d4f2004c825922f9e370b29416484086b264ec", size = 98724, upload_time = "2024-11-27T22:38:32.837Z" },
    { url = "https://files.pythonhosted.org/packages/c7/32/b0963458706accd9afcfeb867c0f9175a741bf7b19cd424230714d722198/tomli-2.2.1-cp313-cp313-win_amd64.whl", hash = "sha256:a38aa0308e754b0e3c67e344754dff64999ff9b513e691d0e786265c93583c69", size = 109383, upload_time = "2024-11-27T22:38:34.455Z" },
    { url = "https://files.pythonhosted.org/packages/6e/c2/61d3e0f47e2b74ef40a68b9e6ad5984f6241a942f7cd3bbfbdbd03861ea9/tomli-2.2.1-py3-none-any.whl", hash = "sha256:cb55c73c5f4408779d0cf3eef9f762b9c9f147a77de7b258bef0a5628adc85cc", size = 14257, upload_time = "2024-11-27T22:38:35.385Z" },
]

[[package]]
name = "tqdm"
version = "4.67.1"
source = { registry = "https://pypi.org/simple" }
dependencies = [
    { name = "colorama", marker = "sys_platform == 'win32'" },
]
sdist = { url = "https://files.pythonhosted.org/packages/a8/4b/29b4ef32e036bb34e4ab51796dd745cdba7ed47ad142a9f4a1eb8e0c744d/tqdm-4.67.1.tar.gz", hash = "sha256:f8aef9c52c08c13a65f30ea34f4e5aac3fd1a34959879d7e59e63027286627f2", size = 169737, upload_time = "2024-11-24T20:12:22.481Z" }
wheels = [
    { url = "https://files.pythonhosted.org/packages/d0/30/dc54f88dd4a2b5dc8a0279bdd7270e735851848b762aeb1c1184ed1f6b14/tqdm-4.67.1-py3-none-any.whl", hash = "sha256:26445eca388f82e72884e0d580d5464cd801a3ea01e63e5601bdff9ba6a48de2", size = 78540, upload_time = "2024-11-24T20:12:19.698Z" },
]

[[package]]
name = "typer"
version = "0.15.2"
source = { registry = "https://pypi.org/simple" }
dependencies = [
    { name = "click" },
    { name = "rich" },
    { name = "shellingham" },
    { name = "typing-extensions" },
]
sdist = { url = "https://files.pythonhosted.org/packages/8b/6f/3991f0f1c7fcb2df31aef28e0594d8d54b05393a0e4e34c65e475c2a5d41/typer-0.15.2.tar.gz", hash = "sha256:ab2fab47533a813c49fe1f16b1a370fd5819099c00b119e0633df65f22144ba5", size = 100711, upload_time = "2025-02-27T19:17:34.807Z" }
wheels = [
    { url = "https://files.pythonhosted.org/packages/7f/fc/5b29fea8cee020515ca82cc68e3b8e1e34bb19a3535ad854cac9257b414c/typer-0.15.2-py3-none-any.whl", hash = "sha256:46a499c6107d645a9c13f7ee46c5d5096cae6f5fc57dd11eccbbb9ae3e44ddfc", size = 45061, upload_time = "2025-02-27T19:17:32.111Z" },
]

[[package]]
name = "typing-extensions"
version = "4.13.2"
source = { registry = "https://pypi.org/simple" }
sdist = { url = "https://files.pythonhosted.org/packages/f6/37/23083fcd6e35492953e8d2aaaa68b860eb422b34627b13f2ce3eb6106061/typing_extensions-4.13.2.tar.gz", hash = "sha256:e6c81219bd689f51865d9e372991c540bda33a0379d5573cddb9a3a23f7caaef", size = 106967, upload_time = "2025-04-10T14:19:05.416Z" }
wheels = [
    { url = "https://files.pythonhosted.org/packages/8b/54/b1ae86c0973cc6f0210b53d508ca3641fb6d0c56823f288d108bc7ab3cc8/typing_extensions-4.13.2-py3-none-any.whl", hash = "sha256:a439e7c04b49fec3e5d3e2beaa21755cadbbdc391694e28ccdd36ca4a1408f8c", size = 45806, upload_time = "2025-04-10T14:19:03.967Z" },
]

[[package]]
name = "typing-inspection"
version = "0.4.0"
source = { registry = "https://pypi.org/simple" }
dependencies = [
    { name = "typing-extensions" },
]
sdist = { url = "https://files.pythonhosted.org/packages/82/5c/e6082df02e215b846b4b8c0b887a64d7d08ffaba30605502639d44c06b82/typing_inspection-0.4.0.tar.gz", hash = "sha256:9765c87de36671694a67904bf2c96e395be9c6439bb6c87b5142569dcdd65122", size = 76222, upload_time = "2025-02-25T17:27:59.638Z" }
wheels = [
    { url = "https://files.pythonhosted.org/packages/31/08/aa4fdfb71f7de5176385bd9e90852eaf6b5d622735020ad600f2bab54385/typing_inspection-0.4.0-py3-none-any.whl", hash = "sha256:50e72559fcd2a6367a19f7a7e610e6afcb9fac940c650290eed893d61386832f", size = 14125, upload_time = "2025-02-25T17:27:57.754Z" },
]

[[package]]
name = "urllib3"
version = "2.4.0"
source = { registry = "https://pypi.org/simple" }
sdist = { url = "https://files.pythonhosted.org/packages/8a/78/16493d9c386d8e60e442a35feac5e00f0913c0f4b7c217c11e8ec2ff53e0/urllib3-2.4.0.tar.gz", hash = "sha256:414bc6535b787febd7567804cc015fee39daab8ad86268f1310a9250697de466", size = 390672, upload_time = "2025-04-10T15:23:39.232Z" }
wheels = [
    { url = "https://files.pythonhosted.org/packages/6b/11/cc635220681e93a0183390e26485430ca2c7b5f9d33b15c74c2861cb8091/urllib3-2.4.0-py3-none-any.whl", hash = "sha256:4e16665048960a0900c702d4a66415956a584919c03361cac9f1df5c5dd7e813", size = 128680, upload_time = "2025-04-10T15:23:37.377Z" },
]

[[package]]
name = "uvicorn"
version = "0.34.1"
source = { registry = "https://pypi.org/simple" }
dependencies = [
    { name = "click" },
    { name = "h11" },
    { name = "typing-extensions", marker = "python_full_version < '3.11'" },
]
sdist = { url = "https://files.pythonhosted.org/packages/86/37/dd92f1f9cedb5eaf74d9999044306e06abe65344ff197864175dbbd91871/uvicorn-0.34.1.tar.gz", hash = "sha256:af981725fc4b7ffc5cb3b0e9eda6258a90c4b52cb2a83ce567ae0a7ae1757afc", size = 76755, upload_time = "2025-04-13T13:48:04.305Z" }
wheels = [
    { url = "https://files.pythonhosted.org/packages/5f/38/a5801450940a858c102a7ad9e6150146a25406a119851c993148d56ab041/uvicorn-0.34.1-py3-none-any.whl", hash = "sha256:984c3a8c7ca18ebaad15995ee7401179212c59521e67bfc390c07fa2b8d2e065", size = 62404, upload_time = "2025-04-13T13:48:02.408Z" },
]

[[package]]
name = "virtualenv"
version = "20.30.0"
source = { registry = "https://pypi.org/simple" }
dependencies = [
    { name = "distlib" },
    { name = "filelock" },
    { name = "platformdirs" },
]
sdist = { url = "https://files.pythonhosted.org/packages/38/e0/633e369b91bbc664df47dcb5454b6c7cf441e8f5b9d0c250ce9f0546401e/virtualenv-20.30.0.tar.gz", hash = "sha256:800863162bcaa5450a6e4d721049730e7f2dae07720e0902b0e4040bd6f9ada8", size = 4346945, upload_time = "2025-03-31T16:33:29.185Z" }
wheels = [
    { url = "https://files.pythonhosted.org/packages/4c/ed/3cfeb48175f0671ec430ede81f628f9fb2b1084c9064ca67ebe8c0ed6a05/virtualenv-20.30.0-py3-none-any.whl", hash = "sha256:e34302959180fca3af42d1800df014b35019490b119eba981af27f2fa486e5d6", size = 4329461, upload_time = "2025-03-31T16:33:26.758Z" },
]

[[package]]
name = "wcwidth"
version = "0.2.13"
source = { registry = "https://pypi.org/simple" }
sdist = { url = "https://files.pythonhosted.org/packages/6c/63/53559446a878410fc5a5974feb13d31d78d752eb18aeba59c7fef1af7598/wcwidth-0.2.13.tar.gz", hash = "sha256:72ea0c06399eb286d978fdedb6923a9eb47e1c486ce63e9b4e64fc18303972b5", size = 101301, upload_time = "2024-01-06T02:10:57.829Z" }
wheels = [
    { url = "https://files.pythonhosted.org/packages/fd/84/fd2ba7aafacbad3c4201d395674fc6348826569da3c0937e75505ead3528/wcwidth-0.2.13-py2.py3-none-any.whl", hash = "sha256:3da69048e4540d84af32131829ff948f1e022c1c6bdb8d6102117aac784f6859", size = 34166, upload_time = "2024-01-06T02:10:55.763Z" },
]

[[package]]
name = "wrapt"
version = "1.17.2"
source = { registry = "https://pypi.org/simple" }
sdist = { url = "https://files.pythonhosted.org/packages/c3/fc/e91cc220803d7bc4db93fb02facd8461c37364151b8494762cc88b0fbcef/wrapt-1.17.2.tar.gz", hash = "sha256:41388e9d4d1522446fe79d3213196bd9e3b301a336965b9e27ca2788ebd122f3", size = 55531, upload_time = "2025-01-14T10:35:45.465Z" }
wheels = [
    { url = "https://files.pythonhosted.org/packages/5a/d1/1daec934997e8b160040c78d7b31789f19b122110a75eca3d4e8da0049e1/wrapt-1.17.2-cp310-cp310-macosx_10_9_universal2.whl", hash = "sha256:3d57c572081fed831ad2d26fd430d565b76aa277ed1d30ff4d40670b1c0dd984", size = 53307, upload_time = "2025-01-14T10:33:13.616Z" },
    { url = "https://files.pythonhosted.org/packages/1b/7b/13369d42651b809389c1a7153baa01d9700430576c81a2f5c5e460df0ed9/wrapt-1.17.2-cp310-cp310-macosx_10_9_x86_64.whl", hash = "sha256:b5e251054542ae57ac7f3fba5d10bfff615b6c2fb09abeb37d2f1463f841ae22", size = 38486, upload_time = "2025-01-14T10:33:15.947Z" },
    { url = "https://files.pythonhosted.org/packages/62/bf/e0105016f907c30b4bd9e377867c48c34dc9c6c0c104556c9c9126bd89ed/wrapt-1.17.2-cp310-cp310-macosx_11_0_arm64.whl", hash = "sha256:80dd7db6a7cb57ffbc279c4394246414ec99537ae81ffd702443335a61dbf3a7", size = 38777, upload_time = "2025-01-14T10:33:17.462Z" },
    { url = "https://files.pythonhosted.org/packages/27/70/0f6e0679845cbf8b165e027d43402a55494779295c4b08414097b258ac87/wrapt-1.17.2-cp310-cp310-manylinux_2_17_aarch64.manylinux2014_aarch64.whl", hash = "sha256:0a6e821770cf99cc586d33833b2ff32faebdbe886bd6322395606cf55153246c", size = 83314, upload_time = "2025-01-14T10:33:21.282Z" },
    { url = "https://files.pythonhosted.org/packages/0f/77/0576d841bf84af8579124a93d216f55d6f74374e4445264cb378a6ed33eb/wrapt-1.17.2-cp310-cp310-manylinux_2_5_i686.manylinux1_i686.manylinux_2_17_i686.manylinux2014_i686.whl", hash = "sha256:b60fb58b90c6d63779cb0c0c54eeb38941bae3ecf7a73c764c52c88c2dcb9d72", size = 74947, upload_time = "2025-01-14T10:33:24.414Z" },
    { url = "https://files.pythonhosted.org/packages/90/ec/00759565518f268ed707dcc40f7eeec38637d46b098a1f5143bff488fe97/wrapt-1.17.2-cp310-cp310-manylinux_2_5_x86_64.manylinux1_x86_64.manylinux_2_17_x86_64.manylinux2014_x86_64.whl", hash = "sha256:b870b5df5b71d8c3359d21be8f0d6c485fa0ebdb6477dda51a1ea54a9b558061", size = 82778, upload_time = "2025-01-14T10:33:26.152Z" },
    { url = "https://files.pythonhosted.org/packages/f8/5a/7cffd26b1c607b0b0c8a9ca9d75757ad7620c9c0a9b4a25d3f8a1480fafc/wrapt-1.17.2-cp310-cp310-musllinux_1_2_aarch64.whl", hash = "sha256:4011d137b9955791f9084749cba9a367c68d50ab8d11d64c50ba1688c9b457f2", size = 81716, upload_time = "2025-01-14T10:33:27.372Z" },
    { url = "https://files.pythonhosted.org/packages/7e/09/dccf68fa98e862df7e6a60a61d43d644b7d095a5fc36dbb591bbd4a1c7b2/wrapt-1.17.2-cp310-cp310-musllinux_1_2_i686.whl", hash = "sha256:1473400e5b2733e58b396a04eb7f35f541e1fb976d0c0724d0223dd607e0f74c", size = 74548, upload_time = "2025-01-14T10:33:28.52Z" },
    { url = "https://files.pythonhosted.org/packages/b7/8e/067021fa3c8814952c5e228d916963c1115b983e21393289de15128e867e/wrapt-1.17.2-cp310-cp310-musllinux_1_2_x86_64.whl", hash = "sha256:3cedbfa9c940fdad3e6e941db7138e26ce8aad38ab5fe9dcfadfed9db7a54e62", size = 81334, upload_time = "2025-01-14T10:33:29.643Z" },
    { url = "https://files.pythonhosted.org/packages/4b/0d/9d4b5219ae4393f718699ca1c05f5ebc0c40d076f7e65fd48f5f693294fb/wrapt-1.17.2-cp310-cp310-win32.whl", hash = "sha256:582530701bff1dec6779efa00c516496968edd851fba224fbd86e46cc6b73563", size = 36427, upload_time = "2025-01-14T10:33:30.832Z" },
    { url = "https://files.pythonhosted.org/packages/72/6a/c5a83e8f61aec1e1aeef939807602fb880e5872371e95df2137142f5c58e/wrapt-1.17.2-cp310-cp310-win_amd64.whl", hash = "sha256:58705da316756681ad3c9c73fd15499aa4d8c69f9fd38dc8a35e06c12468582f", size = 38774, upload_time = "2025-01-14T10:33:32.897Z" },
    { url = "https://files.pythonhosted.org/packages/cd/f7/a2aab2cbc7a665efab072344a8949a71081eed1d2f451f7f7d2b966594a2/wrapt-1.17.2-cp311-cp311-macosx_10_9_universal2.whl", hash = "sha256:ff04ef6eec3eee8a5efef2401495967a916feaa353643defcc03fc74fe213b58", size = 53308, upload_time = "2025-01-14T10:33:33.992Z" },
    { url = "https://files.pythonhosted.org/packages/50/ff/149aba8365fdacef52b31a258c4dc1c57c79759c335eff0b3316a2664a64/wrapt-1.17.2-cp311-cp311-macosx_10_9_x86_64.whl", hash = "sha256:4db983e7bca53819efdbd64590ee96c9213894272c776966ca6306b73e4affda", size = 38488, upload_time = "2025-01-14T10:33:35.264Z" },
    { url = "https://files.pythonhosted.org/packages/65/46/5a917ce85b5c3b490d35c02bf71aedaa9f2f63f2d15d9949cc4ba56e8ba9/wrapt-1.17.2-cp311-cp311-macosx_11_0_arm64.whl", hash = "sha256:9abc77a4ce4c6f2a3168ff34b1da9b0f311a8f1cfd694ec96b0603dff1c79438", size = 38776, upload_time = "2025-01-14T10:33:38.28Z" },
    { url = "https://files.pythonhosted.org/packages/ca/74/336c918d2915a4943501c77566db41d1bd6e9f4dbc317f356b9a244dfe83/wrapt-1.17.2-cp311-cp311-manylinux_2_17_aarch64.manylinux2014_aarch64.whl", hash = "sha256:0b929ac182f5ace000d459c59c2c9c33047e20e935f8e39371fa6e3b85d56f4a", size = 83776, upload_time = "2025-01-14T10:33:40.678Z" },
    { url = "https://files.pythonhosted.org/packages/09/99/c0c844a5ccde0fe5761d4305485297f91d67cf2a1a824c5f282e661ec7ff/wrapt-1.17.2-cp311-cp311-manylinux_2_5_i686.manylinux1_i686.manylinux_2_17_i686.manylinux2014_i686.whl", hash = "sha256:f09b286faeff3c750a879d336fb6d8713206fc97af3adc14def0cdd349df6000", size = 75420, upload_time = "2025-01-14T10:33:41.868Z" },
    { url = "https://files.pythonhosted.org/packages/b4/b0/9fc566b0fe08b282c850063591a756057c3247b2362b9286429ec5bf1721/wrapt-1.17.2-cp311-cp311-manylinux_2_5_x86_64.manylinux1_x86_64.manylinux_2_17_x86_64.manylinux2014_x86_64.whl", hash = "sha256:1a7ed2d9d039bd41e889f6fb9364554052ca21ce823580f6a07c4ec245c1f5d6", size = 83199, upload_time = "2025-01-14T10:33:43.598Z" },
    { url = "https://files.pythonhosted.org/packages/9d/4b/71996e62d543b0a0bd95dda485219856def3347e3e9380cc0d6cf10cfb2f/wrapt-1.17.2-cp311-cp311-musllinux_1_2_aarch64.whl", hash = "sha256:129a150f5c445165ff941fc02ee27df65940fcb8a22a61828b1853c98763a64b", size = 82307, upload_time = "2025-01-14T10:33:48.499Z" },
    { url = "https://files.pythonhosted.org/packages/39/35/0282c0d8789c0dc9bcc738911776c762a701f95cfe113fb8f0b40e45c2b9/wrapt-1.17.2-cp311-cp311-musllinux_1_2_i686.whl", hash = "sha256:1fb5699e4464afe5c7e65fa51d4f99e0b2eadcc176e4aa33600a3df7801d6662", size = 75025, upload_time = "2025-01-14T10:33:51.191Z" },
    { url = "https://files.pythonhosted.org/packages/4f/6d/90c9fd2c3c6fee181feecb620d95105370198b6b98a0770cba090441a828/wrapt-1.17.2-cp311-cp311-musllinux_1_2_x86_64.whl", hash = "sha256:9a2bce789a5ea90e51a02dfcc39e31b7f1e662bc3317979aa7e5538e3a034f72", size = 81879, upload_time = "2025-01-14T10:33:52.328Z" },
    { url = "https://files.pythonhosted.org/packages/8f/fa/9fb6e594f2ce03ef03eddbdb5f4f90acb1452221a5351116c7c4708ac865/wrapt-1.17.2-cp311-cp311-win32.whl", hash = "sha256:4afd5814270fdf6380616b321fd31435a462019d834f83c8611a0ce7484c7317", size = 36419, upload_time = "2025-01-14T10:33:53.551Z" },
    { url = "https://files.pythonhosted.org/packages/47/f8/fb1773491a253cbc123c5d5dc15c86041f746ed30416535f2a8df1f4a392/wrapt-1.17.2-cp311-cp311-win_amd64.whl", hash = "sha256:acc130bc0375999da18e3d19e5a86403667ac0c4042a094fefb7eec8ebac7cf3", size = 38773, upload_time = "2025-01-14T10:33:56.323Z" },
    { url = "https://files.pythonhosted.org/packages/a1/bd/ab55f849fd1f9a58ed7ea47f5559ff09741b25f00c191231f9f059c83949/wrapt-1.17.2-cp312-cp312-macosx_10_13_universal2.whl", hash = "sha256:d5e2439eecc762cd85e7bd37161d4714aa03a33c5ba884e26c81559817ca0925", size = 53799, upload_time = "2025-01-14T10:33:57.4Z" },
    { url = "https://files.pythonhosted.org/packages/53/18/75ddc64c3f63988f5a1d7e10fb204ffe5762bc663f8023f18ecaf31a332e/wrapt-1.17.2-cp312-cp312-macosx_10_13_x86_64.whl", hash = "sha256:3fc7cb4c1c744f8c05cd5f9438a3caa6ab94ce8344e952d7c45a8ed59dd88392", size = 38821, upload_time = "2025-01-14T10:33:59.334Z" },
    { url = "https://files.pythonhosted.org/packages/48/2a/97928387d6ed1c1ebbfd4efc4133a0633546bec8481a2dd5ec961313a1c7/wrapt-1.17.2-cp312-cp312-macosx_11_0_arm64.whl", hash = "sha256:8fdbdb757d5390f7c675e558fd3186d590973244fab0c5fe63d373ade3e99d40", size = 38919, upload_time = "2025-01-14T10:34:04.093Z" },
    { url = "https://files.pythonhosted.org/packages/73/54/3bfe5a1febbbccb7a2f77de47b989c0b85ed3a6a41614b104204a788c20e/wrapt-1.17.2-cp312-cp312-manylinux_2_17_aarch64.manylinux2014_aarch64.whl", hash = "sha256:5bb1d0dbf99411f3d871deb6faa9aabb9d4e744d67dcaaa05399af89d847a91d", size = 88721, upload_time = "2025-01-14T10:34:07.163Z" },
    { url = "https://files.pythonhosted.org/packages/25/cb/7262bc1b0300b4b64af50c2720ef958c2c1917525238d661c3e9a2b71b7b/wrapt-1.17.2-cp312-cp312-manylinux_2_5_i686.manylinux1_i686.manylinux_2_17_i686.manylinux2014_i686.whl", hash = "sha256:d18a4865f46b8579d44e4fe1e2bcbc6472ad83d98e22a26c963d46e4c125ef0b", size = 80899, upload_time = "2025-01-14T10:34:09.82Z" },
    { url = "https://files.pythonhosted.org/packages/2a/5a/04cde32b07a7431d4ed0553a76fdb7a61270e78c5fd5a603e190ac389f14/wrapt-1.17.2-cp312-cp312-manylinux_2_5_x86_64.manylinux1_x86_64.manylinux_2_17_x86_64.manylinux2014_x86_64.whl", hash = "sha256:bc570b5f14a79734437cb7b0500376b6b791153314986074486e0b0fa8d71d98", size = 89222, upload_time = "2025-01-14T10:34:11.258Z" },
    { url = "https://files.pythonhosted.org/packages/09/28/2e45a4f4771fcfb109e244d5dbe54259e970362a311b67a965555ba65026/wrapt-1.17.2-cp312-cp312-musllinux_1_2_aarch64.whl", hash = "sha256:6d9187b01bebc3875bac9b087948a2bccefe464a7d8f627cf6e48b1bbae30f82", size = 86707, upload_time = "2025-01-14T10:34:12.49Z" },
    { url = "https://files.pythonhosted.org/packages/c6/d2/dcb56bf5f32fcd4bd9aacc77b50a539abdd5b6536872413fd3f428b21bed/wrapt-1.17.2-cp312-cp312-musllinux_1_2_i686.whl", hash = "sha256:9e8659775f1adf02eb1e6f109751268e493c73716ca5761f8acb695e52a756ae", size = 79685, upload_time = "2025-01-14T10:34:15.043Z" },
    { url = "https://files.pythonhosted.org/packages/80/4e/eb8b353e36711347893f502ce91c770b0b0929f8f0bed2670a6856e667a9/wrapt-1.17.2-cp312-cp312-musllinux_1_2_x86_64.whl", hash = "sha256:e8b2816ebef96d83657b56306152a93909a83f23994f4b30ad4573b00bd11bb9", size = 87567, upload_time = "2025-01-14T10:34:16.563Z" },
    { url = "https://files.pythonhosted.org/packages/17/27/4fe749a54e7fae6e7146f1c7d914d28ef599dacd4416566c055564080fe2/wrapt-1.17.2-cp312-cp312-win32.whl", hash = "sha256:468090021f391fe0056ad3e807e3d9034e0fd01adcd3bdfba977b6fdf4213ea9", size = 36672, upload_time = "2025-01-14T10:34:17.727Z" },
    { url = "https://files.pythonhosted.org/packages/15/06/1dbf478ea45c03e78a6a8c4be4fdc3c3bddea5c8de8a93bc971415e47f0f/wrapt-1.17.2-cp312-cp312-win_amd64.whl", hash = "sha256:ec89ed91f2fa8e3f52ae53cd3cf640d6feff92ba90d62236a81e4e563ac0e991", size = 38865, upload_time = "2025-01-14T10:34:19.577Z" },
    { url = "https://files.pythonhosted.org/packages/ce/b9/0ffd557a92f3b11d4c5d5e0c5e4ad057bd9eb8586615cdaf901409920b14/wrapt-1.17.2-cp313-cp313-macosx_10_13_universal2.whl", hash = "sha256:6ed6ffac43aecfe6d86ec5b74b06a5be33d5bb9243d055141e8cabb12aa08125", size = 53800, upload_time = "2025-01-14T10:34:21.571Z" },
    { url = "https://files.pythonhosted.org/packages/c0/ef/8be90a0b7e73c32e550c73cfb2fa09db62234227ece47b0e80a05073b375/wrapt-1.17.2-cp313-cp313-macosx_10_13_x86_64.whl", hash = "sha256:35621ae4c00e056adb0009f8e86e28eb4a41a4bfa8f9bfa9fca7d343fe94f998", size = 38824, upload_time = "2025-01-14T10:34:22.999Z" },
    { url = "https://files.pythonhosted.org/packages/36/89/0aae34c10fe524cce30fe5fc433210376bce94cf74d05b0d68344c8ba46e/wrapt-1.17.2-cp313-cp313-macosx_11_0_arm64.whl", hash = "sha256:a604bf7a053f8362d27eb9fefd2097f82600b856d5abe996d623babd067b1ab5", size = 38920, upload_time = "2025-01-14T10:34:25.386Z" },
    { url = "https://files.pythonhosted.org/packages/3b/24/11c4510de906d77e0cfb5197f1b1445d4fec42c9a39ea853d482698ac681/wrapt-1.17.2-cp313-cp313-manylinux_2_17_aarch64.manylinux2014_aarch64.whl", hash = "sha256:5cbabee4f083b6b4cd282f5b817a867cf0b1028c54d445b7ec7cfe6505057cf8", size = 88690, upload_time = "2025-01-14T10:34:28.058Z" },
    { url = "https://files.pythonhosted.org/packages/71/d7/cfcf842291267bf455b3e266c0c29dcb675b5540ee8b50ba1699abf3af45/wrapt-1.17.2-cp313-cp313-manylinux_2_5_i686.manylinux1_i686.manylinux_2_17_i686.manylinux2014_i686.whl", hash = "sha256:49703ce2ddc220df165bd2962f8e03b84c89fee2d65e1c24a7defff6f988f4d6", size = 80861, upload_time = "2025-01-14T10:34:29.167Z" },
    { url = "https://files.pythonhosted.org/packages/d5/66/5d973e9f3e7370fd686fb47a9af3319418ed925c27d72ce16b791231576d/wrapt-1.17.2-cp313-cp313-manylinux_2_5_x86_64.manylinux1_x86_64.manylinux_2_17_x86_64.manylinux2014_x86_64.whl", hash = "sha256:8112e52c5822fc4253f3901b676c55ddf288614dc7011634e2719718eaa187dc", size = 89174, upload_time = "2025-01-14T10:34:31.702Z" },
    { url = "https://files.pythonhosted.org/packages/a7/d3/8e17bb70f6ae25dabc1aaf990f86824e4fd98ee9cadf197054e068500d27/wrapt-1.17.2-cp313-cp313-musllinux_1_2_aarch64.whl", hash = "sha256:9fee687dce376205d9a494e9c121e27183b2a3df18037f89d69bd7b35bcf59e2", size = 86721, upload_time = "2025-01-14T10:34:32.91Z" },
    { url = "https://files.pythonhosted.org/packages/6f/54/f170dfb278fe1c30d0ff864513cff526d624ab8de3254b20abb9cffedc24/wrapt-1.17.2-cp313-cp313-musllinux_1_2_i686.whl", hash = "sha256:18983c537e04d11cf027fbb60a1e8dfd5190e2b60cc27bc0808e653e7b218d1b", size = 79763, upload_time = "2025-01-14T10:34:34.903Z" },
    { url = "https://files.pythonhosted.org/packages/4a/98/de07243751f1c4a9b15c76019250210dd3486ce098c3d80d5f729cba029c/wrapt-1.17.2-cp313-cp313-musllinux_1_2_x86_64.whl", hash = "sha256:703919b1633412ab54bcf920ab388735832fdcb9f9a00ae49387f0fe67dad504", size = 87585, upload_time = "2025-01-14T10:34:36.13Z" },
    { url = "https://files.pythonhosted.org/packages/f9/f0/13925f4bd6548013038cdeb11ee2cbd4e37c30f8bfd5db9e5a2a370d6e20/wrapt-1.17.2-cp313-cp313-win32.whl", hash = "sha256:abbb9e76177c35d4e8568e58650aa6926040d6a9f6f03435b7a522bf1c487f9a", size = 36676, upload_time = "2025-01-14T10:34:37.962Z" },
    { url = "https://files.pythonhosted.org/packages/bf/ae/743f16ef8c2e3628df3ddfd652b7d4c555d12c84b53f3d8218498f4ade9b/wrapt-1.17.2-cp313-cp313-win_amd64.whl", hash = "sha256:69606d7bb691b50a4240ce6b22ebb319c1cfb164e5f6569835058196e0f3a845", size = 38871, upload_time = "2025-01-14T10:34:39.13Z" },
    { url = "https://files.pythonhosted.org/packages/3d/bc/30f903f891a82d402ffb5fda27ec1d621cc97cb74c16fea0b6141f1d4e87/wrapt-1.17.2-cp313-cp313t-macosx_10_13_universal2.whl", hash = "sha256:4a721d3c943dae44f8e243b380cb645a709ba5bd35d3ad27bc2ed947e9c68192", size = 56312, upload_time = "2025-01-14T10:34:40.604Z" },
    { url = "https://files.pythonhosted.org/packages/8a/04/c97273eb491b5f1c918857cd26f314b74fc9b29224521f5b83f872253725/wrapt-1.17.2-cp313-cp313t-macosx_10_13_x86_64.whl", hash = "sha256:766d8bbefcb9e00c3ac3b000d9acc51f1b399513f44d77dfe0eb026ad7c9a19b", size = 40062, upload_time = "2025-01-14T10:34:45.011Z" },
    { url = "https://files.pythonhosted.org/packages/4e/ca/3b7afa1eae3a9e7fefe499db9b96813f41828b9fdb016ee836c4c379dadb/wrapt-1.17.2-cp313-cp313t-macosx_11_0_arm64.whl", hash = "sha256:e496a8ce2c256da1eb98bd15803a79bee00fc351f5dfb9ea82594a3f058309e0", size = 40155, upload_time = "2025-01-14T10:34:47.25Z" },
    { url = "https://files.pythonhosted.org/packages/89/be/7c1baed43290775cb9030c774bc53c860db140397047cc49aedaf0a15477/wrapt-1.17.2-cp313-cp313t-manylinux_2_17_aarch64.manylinux2014_aarch64.whl", hash = "sha256:40d615e4fe22f4ad3528448c193b218e077656ca9ccb22ce2cb20db730f8d306", size = 113471, upload_time = "2025-01-14T10:34:50.934Z" },
    { url = "https://files.pythonhosted.org/packages/32/98/4ed894cf012b6d6aae5f5cc974006bdeb92f0241775addad3f8cd6ab71c8/wrapt-1.17.2-cp313-cp313t-manylinux_2_5_i686.manylinux1_i686.manylinux_2_17_i686.manylinux2014_i686.whl", hash = "sha256:a5aaeff38654462bc4b09023918b7f21790efb807f54c000a39d41d69cf552cb", size = 101208, upload_time = "2025-01-14T10:34:52.297Z" },
    { url = "https://files.pythonhosted.org/packages/ea/fd/0c30f2301ca94e655e5e057012e83284ce8c545df7661a78d8bfca2fac7a/wrapt-1.17.2-cp313-cp313t-manylinux_2_5_x86_64.manylinux1_x86_64.manylinux_2_17_x86_64.manylinux2014_x86_64.whl", hash = "sha256:9a7d15bbd2bc99e92e39f49a04653062ee6085c0e18b3b7512a4f2fe91f2d681", size = 109339, upload_time = "2025-01-14T10:34:53.489Z" },
    { url = "https://files.pythonhosted.org/packages/75/56/05d000de894c4cfcb84bcd6b1df6214297b8089a7bd324c21a4765e49b14/wrapt-1.17.2-cp313-cp313t-musllinux_1_2_aarch64.whl", hash = "sha256:e3890b508a23299083e065f435a492b5435eba6e304a7114d2f919d400888cc6", size = 110232, upload_time = "2025-01-14T10:34:55.327Z" },
    { url = "https://files.pythonhosted.org/packages/53/f8/c3f6b2cf9b9277fb0813418e1503e68414cd036b3b099c823379c9575e6d/wrapt-1.17.2-cp313-cp313t-musllinux_1_2_i686.whl", hash = "sha256:8c8b293cd65ad716d13d8dd3624e42e5a19cc2a2f1acc74b30c2c13f15cb61a6", size = 100476, upload_time = "2025-01-14T10:34:58.055Z" },
    { url = "https://files.pythonhosted.org/packages/a7/b1/0bb11e29aa5139d90b770ebbfa167267b1fc548d2302c30c8f7572851738/wrapt-1.17.2-cp313-cp313t-musllinux_1_2_x86_64.whl", hash = "sha256:4c82b8785d98cdd9fed4cac84d765d234ed3251bd6afe34cb7ac523cb93e8b4f", size = 106377, upload_time = "2025-01-14T10:34:59.3Z" },
    { url = "https://files.pythonhosted.org/packages/6a/e1/0122853035b40b3f333bbb25f1939fc1045e21dd518f7f0922b60c156f7c/wrapt-1.17.2-cp313-cp313t-win32.whl", hash = "sha256:13e6afb7fe71fe7485a4550a8844cc9ffbe263c0f1a1eea569bc7091d4898555", size = 37986, upload_time = "2025-01-14T10:35:00.498Z" },
    { url = "https://files.pythonhosted.org/packages/09/5e/1655cf481e079c1f22d0cabdd4e51733679932718dc23bf2db175f329b76/wrapt-1.17.2-cp313-cp313t-win_amd64.whl", hash = "sha256:eaf675418ed6b3b31c7a989fd007fa7c3be66ce14e5c3b27336383604c9da85c", size = 40750, upload_time = "2025-01-14T10:35:03.378Z" },
    { url = "https://files.pythonhosted.org/packages/2d/82/f56956041adef78f849db6b289b282e72b55ab8045a75abad81898c28d19/wrapt-1.17.2-py3-none-any.whl", hash = "sha256:b18f2d1533a71f069c7f82d524a52599053d4c7166e9dd374ae2136b7f40f7c8", size = 23594, upload_time = "2025-01-14T10:35:44.018Z" },
]

[[package]]
name = "yarl"
version = "1.19.0"
source = { registry = "https://pypi.org/simple" }
dependencies = [
    { name = "idna" },
    { name = "multidict" },
    { name = "propcache" },
]
sdist = { url = "https://files.pythonhosted.org/packages/fc/4d/8a8f57caccce49573e567744926f88c6ab3ca0b47a257806d1cf88584c5f/yarl-1.19.0.tar.gz", hash = "sha256:01e02bb80ae0dbed44273c304095295106e1d9470460e773268a27d11e594892", size = 184396, upload_time = "2025-04-06T02:36:26.161Z" }
wheels = [
    { url = "https://files.pythonhosted.org/packages/96/0f/e5bd0d7d98bb194a30740dea2c4324f85dfc2f8daba9d7bc7e47b45d1034/yarl-1.19.0-cp310-cp310-macosx_10_9_universal2.whl", hash = "sha256:0bae32f8ebd35c04d6528cedb4a26b8bf25339d3616b04613b97347f919b76d3", size = 144954, upload_time = "2025-04-06T02:33:31.943Z" },
    { url = "https://files.pythonhosted.org/packages/07/bf/2acc4b643dbdfc823d0d2058768197198a3d93b41fffb41b83359c520a4d/yarl-1.19.0-cp310-cp310-macosx_10_9_x86_64.whl", hash = "sha256:8015a076daf77823e7ebdcba474156587391dab4e70c732822960368c01251e6", size = 96613, upload_time = "2025-04-06T02:33:34.924Z" },
    { url = "https://files.pythonhosted.org/packages/ca/38/c60ccca9aad0bb939e665b63a4e1550fecc922971f1f246dd7ad709a1a72/yarl-1.19.0-cp310-cp310-macosx_11_0_arm64.whl", hash = "sha256:9973ac95327f5d699eb620286c39365990b240031672b5c436a4cd00539596c5", size = 94408, upload_time = "2025-04-06T02:33:37.58Z" },
    { url = "https://files.pythonhosted.org/packages/9a/43/2d5b49b4784743d88054e612a97aee2a9d2d463983c6a8e2fa4c872b294a/yarl-1.19.0-cp310-cp310-manylinux_2_17_aarch64.manylinux2014_aarch64.whl", hash = "sha256:fd4b5fbd7b9dde785cfeb486b8cca211a0b138d4f3a7da27db89a25b3c482e5c", size = 330774, upload_time = "2025-04-06T02:33:39.506Z" },
    { url = "https://files.pythonhosted.org/packages/3b/48/7decce219b6eedce321345f61461ee140ee6b3faf4875efe518f0e7b5817/yarl-1.19.0-cp310-cp310-manylinux_2_17_armv7l.manylinux2014_armv7l.manylinux_2_31_armv7l.whl", hash = "sha256:75460740005de5a912b19f657848aef419387426a40f581b1dc9fac0eb9addb5", size = 323399, upload_time = "2025-04-06T02:33:41.467Z" },
    { url = "https://files.pythonhosted.org/packages/67/2f/d6253528e49ce1c6f5119ec5269314752b06dd670f5a81721648d98b1dc7/yarl-1.19.0-cp310-cp310-manylinux_2_17_ppc64le.manylinux2014_ppc64le.whl", hash = "sha256:57abd66ca913f2cfbb51eb3dbbbac3648f1f6983f614a4446e0802e241441d2a", size = 343329, upload_time = "2025-04-06T02:33:43.416Z" },
    { url = "https://files.pythonhosted.org/packages/fc/6b/efeb1a088e8addbf5841a84b74dad2a06346b0e4a712eb269a0cd9ada8b7/yarl-1.19.0-cp310-cp310-manylinux_2_17_s390x.manylinux2014_s390x.whl", hash = "sha256:46ade37911b7c99ce28a959147cb28bffbd14cea9e7dd91021e06a8d2359a5aa", size = 338275, upload_time = "2025-04-06T02:33:45.394Z" },
    { url = "https://files.pythonhosted.org/packages/a6/b6/31acc2efcaf6999fd256d11f26ccc95ea773bc790ad1973331d7294b25db/yarl-1.19.0-cp310-cp310-manylinux_2_17_x86_64.manylinux2014_x86_64.whl", hash = "sha256:8346ec72ada749a6b5d82bff7be72578eab056ad7ec38c04f668a685abde6af0", size = 334014, upload_time = "2025-04-06T02:33:47.037Z" },
    { url = "https://files.pythonhosted.org/packages/79/16/1deb54324842479e4d8b34841a383653587dfcc403c132f88b493f0c513e/yarl-1.19.0-cp310-cp310-manylinux_2_5_i686.manylinux1_i686.manylinux_2_17_i686.manylinux2014_i686.whl", hash = "sha256:7e4cb14a6ee5b6649ccf1c6d648b4da9220e8277d4d4380593c03cc08d8fe937", size = 322007, upload_time = "2025-04-06T02:33:48.679Z" },
    { url = "https://files.pythonhosted.org/packages/80/77/4a073cec4f40ce84897510ee9d347bc10128f715be59b36e5c037463523b/yarl-1.19.0-cp310-cp310-musllinux_1_2_aarch64.whl", hash = "sha256:66fc1c2926a73a2fb46e4b92e3a6c03904d9bc3a0b65e01cb7d2b84146a8bd3b", size = 336569, upload_time = "2025-04-06T02:33:50.341Z" },
    { url = "https://files.pythonhosted.org/packages/73/e1/2f0455379bbee5f4ece8bc0968106386ec4e74237e8d68ced00bbff0a1fc/yarl-1.19.0-cp310-cp310-musllinux_1_2_armv7l.whl", hash = "sha256:5a70201dd1e0a4304849b6445a9891d7210604c27e67da59091d5412bc19e51c", size = 336384, upload_time = "2025-04-06T02:33:52.286Z" },
    { url = "https://files.pythonhosted.org/packages/74/e0/307aa8ae96bc0e72644855c76e8960019fc24c511a5dda73f05214da46f0/yarl-1.19.0-cp310-cp310-musllinux_1_2_i686.whl", hash = "sha256:e4807aab1bdeab6ae6f296be46337a260ae4b1f3a8c2fcd373e236b4b2b46efd", size = 340454, upload_time = "2025-04-06T02:33:54.602Z" },
    { url = "https://files.pythonhosted.org/packages/af/19/2dcdb1e5eef26751c9e79369d1f80d6a1162dababb5070f62bc5b1a8f81e/yarl-1.19.0-cp310-cp310-musllinux_1_2_ppc64le.whl", hash = "sha256:ae584afe81a1de4c1bb06672481050f0d001cad13163e3c019477409f638f9b7", size = 355804, upload_time = "2025-04-06T02:33:56.201Z" },
    { url = "https://files.pythonhosted.org/packages/c1/af/8c1e102c6d61713ed31022ab8f8866d263b87cb8f466c37f20a99019d169/yarl-1.19.0-cp310-cp310-musllinux_1_2_s390x.whl", hash = "sha256:30eaf4459df6e91f21b2999d1ee18f891bcd51e3cbe1de301b4858c84385895b", size = 359877, upload_time = "2025-04-06T02:33:58.366Z" },
    { url = "https://files.pythonhosted.org/packages/1a/cf/c3c4bd85ecc7f189e14d21c3bea67ce389511d9178a302d97281868477aa/yarl-1.19.0-cp310-cp310-musllinux_1_2_x86_64.whl", hash = "sha256:0e617d45d03c8dec0dfce6f51f3e1b8a31aa81aaf4a4d1442fdb232bcf0c6d8c", size = 351282, upload_time = "2025-04-06T02:34:00.384Z" },
    { url = "https://files.pythonhosted.org/packages/c6/85/0994f1c607b0520ef007717ff74f3317df3f7b7f32756ba2bf26c0c58ddf/yarl-1.19.0-cp310-cp310-win32.whl", hash = "sha256:32ba32d0fa23893fd8ea8d05bdb05de6eb19d7f2106787024fd969f4ba5466cb", size = 86529, upload_time = "2025-04-06T02:34:03.118Z" },
    { url = "https://files.pythonhosted.org/packages/59/00/39bc8da1f67614633a099a44a5f69d056bb4d65a8e52a4003460e3fa4cc7/yarl-1.19.0-cp310-cp310-win_amd64.whl", hash = "sha256:545575ecfcd465891b51546c2bcafdde0acd2c62c2097d8d71902050b20e4922", size = 92707, upload_time = "2025-04-06T02:34:05.08Z" },
    { url = "https://files.pythonhosted.org/packages/9b/df/5fa7cd75e46306e0f9baf38a7c8969ff6730ea503b86232e85cb740304cf/yarl-1.19.0-cp311-cp311-macosx_10_9_universal2.whl", hash = "sha256:163ff326680de5f6d4966954cf9e3fe1bf980f5fee2255e46e89b8cf0f3418b5", size = 145126, upload_time = "2025-04-06T02:34:06.708Z" },
    { url = "https://files.pythonhosted.org/packages/2a/be/c1b52129cd2166ab7337f08e701a61baa7c260c7b03b534098cc8297aecc/yarl-1.19.0-cp311-cp311-macosx_10_9_x86_64.whl", hash = "sha256:a626c4d9cca298d1be8625cff4b17004a9066330ac82d132bbda64a4c17c18d3", size = 96691, upload_time = "2025-04-06T02:34:08.664Z" },
    { url = "https://files.pythonhosted.org/packages/8d/39/ad62139b45515f9bf129c805aeaaedf86fd93ae57ffe911f4caeabef3e74/yarl-1.19.0-cp311-cp311-macosx_11_0_arm64.whl", hash = "sha256:961c3e401ea7f13d02b8bb7cb0c709152a632a6e14cdc8119e9c6ee5596cd45d", size = 94505, upload_time = "2025-04-06T02:34:10.175Z" },
    { url = "https://files.pythonhosted.org/packages/be/be/04e3202cdc9bb5f81761e327af7095cffb0d81e32421a6b87f926052d2ae/yarl-1.19.0-cp311-cp311-manylinux_2_17_aarch64.manylinux2014_aarch64.whl", hash = "sha256:a39d7b807ab58e633ed760f80195cbd145b58ba265436af35f9080f1810dfe64", size = 355485, upload_time = "2025-04-06T02:34:11.69Z" },
    { url = "https://files.pythonhosted.org/packages/00/7d/1463203663ca1ae62af8fb9ebc9601dd07f04dbced7edb1df3141a2cb2fe/yarl-1.19.0-cp311-cp311-manylinux_2_17_armv7l.manylinux2014_armv7l.manylinux_2_31_armv7l.whl", hash = "sha256:c4228978fb59c6b10f60124ba8e311c26151e176df364e996f3f8ff8b93971b5", size = 344569, upload_time = "2025-04-06T02:34:13.661Z" },
    { url = "https://files.pythonhosted.org/packages/b0/1b/5263203017348669e637bb73856fb9632110538e92d5e9f8214fcc764da9/yarl-1.19.0-cp311-cp311-manylinux_2_17_ppc64le.manylinux2014_ppc64le.whl", hash = "sha256:9ba536b17ecf3c74a94239ec1137a3ad3caea8c0e4deb8c8d2ffe847d870a8c5", size = 371426, upload_time = "2025-04-06T02:34:15.329Z" },
    { url = "https://files.pythonhosted.org/packages/78/59/90ca5f16d56b7741e5383951acc2e065fce41920eb5d8fda3065b5e288dc/yarl-1.19.0-cp311-cp311-manylinux_2_17_s390x.manylinux2014_s390x.whl", hash = "sha256:a251e00e445d2e9df7b827c9843c0b87f58a3254aaa3f162fb610747491fe00f", size = 368102, upload_time = "2025-04-06T02:34:18.16Z" },
    { url = "https://files.pythonhosted.org/packages/84/f2/5e33aa0251ffd2c2a9041bf887e163eeefdc1dca238fdabac444d9463c3f/yarl-1.19.0-cp311-cp311-manylinux_2_17_x86_64.manylinux2014_x86_64.whl", hash = "sha256:f9b92431d8b4d4ca5ccbfdbac95b05a3a6cd70cd73aa62f32f9627acfde7549c", size = 358740, upload_time = "2025-04-06T02:34:20.775Z" },
    { url = "https://files.pythonhosted.org/packages/22/9e/ba92d234c81cf94495fc01eaa0b6000175733f76bd63e60ff748bce22c81/yarl-1.19.0-cp311-cp311-manylinux_2_5_i686.manylinux1_i686.manylinux_2_17_i686.manylinux2014_i686.whl", hash = "sha256:ec2f56edaf476f70b5831bbd59700b53d9dd011b1f77cd4846b5ab5c5eafdb3f", size = 346965, upload_time = "2025-04-06T02:34:22.706Z" },
    { url = "https://files.pythonhosted.org/packages/8d/0b/d4f53136ef12ddad540855a886d7503a6cc17cfabb9a03ce0c179f3b9e51/yarl-1.19.0-cp311-cp311-musllinux_1_2_aarch64.whl", hash = "sha256:acf9b92c4245ac8b59bc7ec66a38d3dcb8d1f97fac934672529562bb824ecadb", size = 368547, upload_time = "2025-04-06T02:34:24.753Z" },
    { url = "https://files.pythonhosted.org/packages/31/4b/35ec8622908a728f378a8511f0ab2d47878b2c0b8cbe035f2d907914a5fc/yarl-1.19.0-cp311-cp311-musllinux_1_2_armv7l.whl", hash = "sha256:57711f1465c06fee8825b95c0b83e82991e6d9425f9a042c3c19070a70ac92bf", size = 357610, upload_time = "2025-04-06T02:34:26.342Z" },
    { url = "https://files.pythonhosted.org/packages/c1/71/1f39f7c55b0684834d945a2bcfdfe59e6e02ca2483a3d33c2f77a0c3b177/yarl-1.19.0-cp311-cp311-musllinux_1_2_i686.whl", hash = "sha256:528e86f5b1de0ad8dd758ddef4e0ed24f5d946d4a1cef80ffb2d4fca4e10f122", size = 365331, upload_time = "2025-04-06T02:34:28.43Z" },
    { url = "https://files.pythonhosted.org/packages/2e/13/57675964de5c8ccf6427df93ac97f9bb7328f3f8f7ebc31a5f5a286ab1c0/yarl-1.19.0-cp311-cp311-musllinux_1_2_ppc64le.whl", hash = "sha256:3b77173663e075d9e5a57e09d711e9da2f3266be729ecca0b8ae78190990d260", size = 378624, upload_time = "2025-04-06T02:34:30.467Z" },
    { url = "https://files.pythonhosted.org/packages/d4/c6/5868e40f8da041ed0c3b5fd8c08cece849d9f609e970e6043308767fbb60/yarl-1.19.0-cp311-cp311-musllinux_1_2_s390x.whl", hash = "sha256:d8717924cf0a825b62b1a96fc7d28aab7f55a81bf5338b8ef41d7a76ab9223e9", size = 383981, upload_time = "2025-04-06T02:34:32.585Z" },
    { url = "https://files.pythonhosted.org/packages/f4/3f/e40124c986d96741d3d341ffac35be42b6df82ef8c18b5984ca2e7d838dd/yarl-1.19.0-cp311-cp311-musllinux_1_2_x86_64.whl", hash = "sha256:0df9f0221a78d858793f40cbea3915c29f969c11366646a92ca47e080a14f881", size = 378868, upload_time = "2025-04-06T02:34:34.727Z" },
    { url = "https://files.pythonhosted.org/packages/01/eb/caf2774c770288bd87a818b11f3a56ada6a855f1987d93421aae01a175bf/yarl-1.19.0-cp311-cp311-win32.whl", hash = "sha256:8b3ade62678ee2c7c10dcd6be19045135e9badad53108f7d2ed14896ee396045", size = 86446, upload_time = "2025-04-06T02:34:36.757Z" },
    { url = "https://files.pythonhosted.org/packages/4a/97/d4fe6168c1bb789507ffeb58c2e8c675a7e71de732dc02e12bda904c1362/yarl-1.19.0-cp311-cp311-win_amd64.whl", hash = "sha256:0626ee31edb23ac36bdffe607231de2cca055ad3a5e2dc5da587ef8bc6a321bc", size = 93121, upload_time = "2025-04-06T02:34:38.296Z" },
    { url = "https://files.pythonhosted.org/packages/b8/70/44ef8f69d61cb5123167a4dda87f6c739a833fbdb2ed52960b4e8409d65c/yarl-1.19.0-cp312-cp312-macosx_10_13_universal2.whl", hash = "sha256:7b687c334da3ff8eab848c9620c47a253d005e78335e9ce0d6868ed7e8fd170b", size = 146855, upload_time = "2025-04-06T02:34:40.177Z" },
    { url = "https://files.pythonhosted.org/packages/c3/94/38c14d6c8217cc818647689f2dd647b976ced8fea08d0ac84e3c8168252b/yarl-1.19.0-cp312-cp312-macosx_10_13_x86_64.whl", hash = "sha256:b0fe766febcf523a2930b819c87bb92407ae1368662c1bc267234e79b20ff894", size = 97523, upload_time = "2025-04-06T02:34:41.817Z" },
    { url = "https://files.pythonhosted.org/packages/35/a5/43a613586a6255105c4655a911c307ef3420e49e540d6ae2c5829863fb25/yarl-1.19.0-cp312-cp312-macosx_11_0_arm64.whl", hash = "sha256:742ceffd3c7beeb2b20d47cdb92c513eef83c9ef88c46829f88d5b06be6734ee", size = 95540, upload_time = "2025-04-06T02:34:43.4Z" },
    { url = "https://files.pythonhosted.org/packages/d4/60/ed26049f4a8b06ebfa6d5f3cb6a51b152fd57081aa818b6497474f65a631/yarl-1.19.0-cp312-cp312-manylinux_2_17_aarch64.manylinux2014_aarch64.whl", hash = "sha256:2af682a1e97437382ee0791eacbf540318bd487a942e068e7e0a6c571fadbbd3", size = 344386, upload_time = "2025-04-06T02:34:45.275Z" },
    { url = "https://files.pythonhosted.org/packages/49/a6/b84899cab411f49af5986cfb44b514040788d81c8084f5811e6a7c0f1ce6/yarl-1.19.0-cp312-cp312-manylinux_2_17_armv7l.manylinux2014_armv7l.manylinux_2_31_armv7l.whl", hash = "sha256:63702f1a098d0eaaea755e9c9d63172be1acb9e2d4aeb28b187092bcc9ca2d17", size = 338889, upload_time = "2025-04-06T02:34:47.359Z" },
    { url = "https://files.pythonhosted.org/packages/cc/ce/0704f7166a781b1f81bdd45c4f49eadbae0230ebd35b9ec7cd7769d3a6ff/yarl-1.19.0-cp312-cp312-manylinux_2_17_ppc64le.manylinux2014_ppc64le.whl", hash = "sha256:3560dcba3c71ae7382975dc1e912ee76e50b4cd7c34b454ed620d55464f11876", size = 353107, upload_time = "2025-04-06T02:34:49.32Z" },
    { url = "https://files.pythonhosted.org/packages/75/e5/0ecd6f2a9cc4264c16d8dfb0d3d71ba8d03cb58f3bcd42b1df4358331189/yarl-1.19.0-cp312-cp312-manylinux_2_17_s390x.manylinux2014_s390x.whl", hash = "sha256:68972df6a0cc47c8abaf77525a76ee5c5f6ea9bbdb79b9565b3234ded3c5e675", size = 353128, upload_time = "2025-04-06T02:34:51.312Z" },
    { url = "https://files.pythonhosted.org/packages/ad/c7/cd0fd1de581f1c2e8f996e704c9fd979e00106f18eebd91b0173cf1a13c6/yarl-1.19.0-cp312-cp312-manylinux_2_17_x86_64.manylinux2014_x86_64.whl", hash = "sha256:5684e7ff93ea74e47542232bd132f608df4d449f8968fde6b05aaf9e08a140f9", size = 349107, upload_time = "2025-04-06T02:34:53.022Z" },
    { url = "https://files.pythonhosted.org/packages/e6/34/ba3e5a20bd1d6a09034fc7985aaf1309976f2a7a5aefd093c9e56f6e1e0c/yarl-1.19.0-cp312-cp312-manylinux_2_5_i686.manylinux1_i686.manylinux_2_17_i686.manylinux2014_i686.whl", hash = "sha256:8182ad422bfacdebd4759ce3adc6055c0c79d4740aea1104e05652a81cd868c6", size = 335144, upload_time = "2025-04-06T02:34:54.767Z" },
    { url = "https://files.pythonhosted.org/packages/1e/98/d9b7beb932fade015906efe0980aa7d522b8f93cf5ebf1082e74faa314b7/yarl-1.19.0-cp312-cp312-musllinux_1_2_aarch64.whl", hash = "sha256:aee5b90a5a9b71ac57400a7bdd0feaa27c51e8f961decc8d412e720a004a1791", size = 360795, upload_time = "2025-04-06T02:34:57.08Z" },
    { url = "https://files.pythonhosted.org/packages/9a/11/70b8770039cc54af5948970591517a1e1d093df3f04f328c655c9a0fefb7/yarl-1.19.0-cp312-cp312-musllinux_1_2_armv7l.whl", hash = "sha256:8c0b2371858d5a814b08542d5d548adb03ff2d7ab32f23160e54e92250961a72", size = 360140, upload_time = "2025-04-06T02:34:59.341Z" },
    { url = "https://files.pythonhosted.org/packages/d4/67/708e3e36fafc4d9d96b4eecc6c8b9f37c8ad50df8a16c7a1d5ba9df53050/yarl-1.19.0-cp312-cp312-musllinux_1_2_i686.whl", hash = "sha256:cd430c2b7df4ae92498da09e9b12cad5bdbb140d22d138f9e507de1aa3edfea3", size = 364431, upload_time = "2025-04-06T02:35:01.126Z" },
    { url = "https://files.pythonhosted.org/packages/c3/8b/937fbbcc895553a7e16fcd86ae4e0724c6ac9468237ad8e7c29cc3b1c9d9/yarl-1.19.0-cp312-cp312-musllinux_1_2_ppc64le.whl", hash = "sha256:a93208282c0ccdf73065fd76c6c129bd428dba5ff65d338ae7d2ab27169861a0", size = 373832, upload_time = "2025-04-06T02:35:03.244Z" },
    { url = "https://files.pythonhosted.org/packages/f8/ca/288ddc2230c9b6647fe907504f1119adb41252ac533eb564d3fc73511215/yarl-1.19.0-cp312-cp312-musllinux_1_2_s390x.whl", hash = "sha256:b8179280cdeb4c36eb18d6534a328f9d40da60d2b96ac4a295c5f93e2799e9d9", size = 378122, upload_time = "2025-04-06T02:35:05.365Z" },
    { url = "https://files.pythonhosted.org/packages/4f/5a/79e1ef31d14968fbfc0ecec70a6683b574890d9c7550c376dd6d40de7754/yarl-1.19.0-cp312-cp312-musllinux_1_2_x86_64.whl", hash = "sha256:eda3c2b42dc0c389b7cfda2c4df81c12eeb552019e0de28bde8f913fc3d1fcf3", size = 375178, upload_time = "2025-04-06T02:35:07.106Z" },
    { url = "https://files.pythonhosted.org/packages/95/38/9b0e56bf14026c3f550ad6425679f6d1a2f4821d70767f39d6f4c56a0820/yarl-1.19.0-cp312-cp312-win32.whl", hash = "sha256:57f3fed859af367b9ca316ecc05ce79ce327d6466342734305aa5cc380e4d8be", size = 86172, upload_time = "2025-04-06T02:35:09.224Z" },
    { url = "https://files.pythonhosted.org/packages/b3/96/5c2f3987c4bb4e5cdebea3caf99a45946b13a9516f849c02222203d99860/yarl-1.19.0-cp312-cp312-win_amd64.whl", hash = "sha256:5507c1f7dd3d41251b67eecba331c8b2157cfd324849879bebf74676ce76aff7", size = 92617, upload_time = "2025-04-06T02:35:11.283Z" },
    { url = "https://files.pythonhosted.org/packages/cd/a7/222144efa2f4a47363a5fee27d8a1d24851283b5a7f628890805fe7f7a66/yarl-1.19.0-cp313-cp313-macosx_10_13_universal2.whl", hash = "sha256:59281b9ed27bc410e0793833bcbe7fc149739d56ffa071d1e0fe70536a4f7b61", size = 144789, upload_time = "2025-04-06T02:35:13.176Z" },
    { url = "https://files.pythonhosted.org/packages/72/4f/3ee8de3f94baa33c0716260b0048b1fd5306f104b3efc6e1713693e7063e/yarl-1.19.0-cp313-cp313-macosx_10_13_x86_64.whl", hash = "sha256:d27a6482ad5e05e8bafd47bf42866f8a1c0c3345abcb48d4511b3c29ecc197dc", size = 96685, upload_time = "2025-04-06T02:35:14.852Z" },
    { url = "https://files.pythonhosted.org/packages/3e/7c/fbeebf875c1ededd872d6fefabd8a8526ef8aba6e9e8bcdf230d895d487b/yarl-1.19.0-cp313-cp313-macosx_11_0_arm64.whl", hash = "sha256:7a8e19fd5a6fdf19a91f2409665c7a089ffe7b9b5394ab33c0eec04cbecdd01f", size = 94307, upload_time = "2025-04-06T02:35:16.722Z" },
    { url = "https://files.pythonhosted.org/packages/f3/ff/b7a9c1d7df37e594b43b7a8030e228ccd4ce361eeff24a92b17fe210e57d/yarl-1.19.0-cp313-cp313-manylinux_2_17_aarch64.manylinux2014_aarch64.whl", hash = "sha256:cda34ab19099c3a1685ad48fe45172536610c312b993310b5f1ca3eb83453b36", size = 342811, upload_time = "2025-04-06T02:35:18.648Z" },
    { url = "https://files.pythonhosted.org/packages/79/e2/9e092876b2156c1d386e4864e85eba541ccabf2b9dcc47da64624bad0cc9/yarl-1.19.0-cp313-cp313-manylinux_2_17_armv7l.manylinux2014_armv7l.manylinux_2_31_armv7l.whl", hash = "sha256:7908a25d33f94852b479910f9cae6cdb9e2a509894e8d5f416c8342c0253c397", size = 336928, upload_time = "2025-04-06T02:35:20.59Z" },
    { url = "https://files.pythonhosted.org/packages/71/24/648d99c134f2e14fc01ba790ad36ab56815e00069e60a12a4af893448b83/yarl-1.19.0-cp313-cp313-manylinux_2_17_ppc64le.manylinux2014_ppc64le.whl", hash = "sha256:e66c14d162bac94973e767b24de5d7e6c5153f7305a64ff4fcba701210bcd638", size = 351021, upload_time = "2025-04-06T02:35:22.614Z" },
    { url = "https://files.pythonhosted.org/packages/0c/ee/7278d475784d407d1990a5939722e66a0fef057046fb5f1721f0a6eb156c/yarl-1.19.0-cp313-cp313-manylinux_2_17_s390x.manylinux2014_s390x.whl", hash = "sha256:c03607bf932aa4cfae371e2dc9ca8b76faf031f106dac6a6ff1458418140c165", size = 354454, upload_time = "2025-04-06T02:35:24.72Z" },
    { url = "https://files.pythonhosted.org/packages/15/ae/242546114e052a7de21a75bd7d4860266439f90bbc21c5e4dd696866d91d/yarl-1.19.0-cp313-cp313-manylinux_2_17_x86_64.manylinux2014_x86_64.whl", hash = "sha256:9931343d1c1f4e77421687b6b94bbebd8a15a64ab8279adf6fbb047eff47e536", size = 347594, upload_time = "2025-04-06T02:35:26.665Z" },
    { url = "https://files.pythonhosted.org/packages/46/2c/35f4347f76ea4c986e9c1f774b085f489b3a1bf1503c67a4dfc5d8e68e92/yarl-1.19.0-cp313-cp313-manylinux_2_5_i686.manylinux1_i686.manylinux_2_17_i686.manylinux2014_i686.whl", hash = "sha256:262087a8a0d73e1d169d45c2baf968126f93c97cf403e1af23a7d5455d52721f", size = 334113, upload_time = "2025-04-06T02:35:28.4Z" },
    { url = "https://files.pythonhosted.org/packages/20/89/3086bc8ec8d7bd505531c51056452d7ae6af906d29c427374f1170ac1938/yarl-1.19.0-cp313-cp313-musllinux_1_2_aarch64.whl", hash = "sha256:70f384921c24e703d249a6ccdabeb57dd6312b568b504c69e428a8dd3e8e68ca", size = 361037, upload_time = "2025-04-06T02:35:30.509Z" },
    { url = "https://files.pythonhosted.org/packages/a1/5b/2c9765524a70d1c51922b41c91caa30c8094a416734349166e1a3d8de055/yarl-1.19.0-cp313-cp313-musllinux_1_2_armv7l.whl", hash = "sha256:756b9ea5292a2c180d1fe782a377bc4159b3cfefaca7e41b5b0a00328ef62fa9", size = 361025, upload_time = "2025-04-06T02:35:32.904Z" },
    { url = "https://files.pythonhosted.org/packages/ca/f8/c4a190bcc3cd98fb428d1dd31519e58004153dc7f2acd1236ecae54e3433/yarl-1.19.0-cp313-cp313-musllinux_1_2_i686.whl", hash = "sha256:cbeb9c145d534c240a63b6ecc8a8dd451faeb67b3dc61d729ec197bb93e29497", size = 364397, upload_time = "2025-04-06T02:35:34.807Z" },
    { url = "https://files.pythonhosted.org/packages/6b/fb/f65b1347be8e12ac4e3e37a9bb880e6b9b604f252aaafd88e4879b1e9348/yarl-1.19.0-cp313-cp313-musllinux_1_2_ppc64le.whl", hash = "sha256:087ae8f8319848c18e0d114d0f56131a9c017f29200ab1413b0137ad7c83e2ae", size = 374065, upload_time = "2025-04-06T02:35:36.669Z" },
    { url = "https://files.pythonhosted.org/packages/1c/c5/102cc3b9baad1a76f9127453ad08e0f5bc9c996c18128b1e28fe03817d6c/yarl-1.19.0-cp313-cp313-musllinux_1_2_s390x.whl", hash = "sha256:362f5480ba527b6c26ff58cff1f229afe8b7fdd54ee5ffac2ab827c1a75fc71c", size = 381341, upload_time = "2025-04-06T02:35:38.912Z" },
    { url = "https://files.pythonhosted.org/packages/f7/ce/f5dc0439320dfe59fadab8cdd24ac324be19cf6ae4736422c7e2a510ddf3/yarl-1.19.0-cp313-cp313-musllinux_1_2_x86_64.whl", hash = "sha256:f408d4b4315e814e5c3668094e33d885f13c7809cbe831cbdc5b1bb8c7a448f4", size = 376552, upload_time = "2025-04-06T02:35:40.846Z" },
    { url = "https://files.pythonhosted.org/packages/a9/4a/4833a134c76af987eff3ce8cb71e42932234120e6be061eb2555061e8844/yarl-1.19.0-cp313-cp313-win32.whl", hash = "sha256:24e4c367ad69988a2283dd45ea88172561ca24b2326b9781e164eb46eea68345", size = 85878, upload_time = "2025-04-06T02:35:43.517Z" },
    { url = "https://files.pythonhosted.org/packages/32/e9/59327daab3af8f79221638a8f0d11474d20f6a8fbc41e9da80c5ef69e688/yarl-1.19.0-cp313-cp313-win_amd64.whl", hash = "sha256:0110f91c57ab43d1538dfa92d61c45e33b84df9257bd08fcfcda90cce931cbc9", size = 92448, upload_time = "2025-04-06T02:35:45.694Z" },
    { url = "https://files.pythonhosted.org/packages/a4/06/ae25a353e8f032322df6f30d6bb1fc329773ee48e1a80a2196ccb8d1206b/yarl-1.19.0-py3-none-any.whl", hash = "sha256:a727101eb27f66727576630d02985d8a065d09cd0b5fcbe38a5793f71b2a97ef", size = 45990, upload_time = "2025-04-06T02:36:24.343Z" },
]

[[package]]
name = "zipp"
version = "3.21.0"
source = { registry = "https://pypi.org/simple" }
sdist = { url = "https://files.pythonhosted.org/packages/3f/50/bad581df71744867e9468ebd0bcd6505de3b275e06f202c2cb016e3ff56f/zipp-3.21.0.tar.gz", hash = "sha256:2c9958f6430a2040341a52eb608ed6dd93ef4392e02ffe219417c1b28b5dd1f4", size = 24545, upload_time = "2024-11-10T15:05:20.202Z" }
wheels = [
    { url = "https://files.pythonhosted.org/packages/b7/1a/7e4798e9339adc931158c9d69ecc34f5e6791489d469f5e50ec15e35f458/zipp-3.21.0-py3-none-any.whl", hash = "sha256:ac1bbe05fd2991f160ebce24ffbac5f6d11d83dc90891255885223d42b3cd931", size = 9630, upload_time = "2024-11-10T15:05:19.275Z" },
]<|MERGE_RESOLUTION|>--- conflicted
+++ resolved
@@ -726,7 +726,6 @@
 ]
 
 [[package]]
-<<<<<<< HEAD
 name = "joblib"
 version = "1.4.2"
 source = { registry = "https://pypi.org/simple" }
@@ -736,8 +735,6 @@
 ]
 
 [[package]]
-=======
->>>>>>> 3919d5ef
 name = "markdown-it-py"
 version = "3.0.0"
 source = { registry = "https://pypi.org/simple" }
@@ -884,7 +881,6 @@
 ]
 
 [[package]]
-<<<<<<< HEAD
 name = "numpy"
 version = "2.2.4"
 source = { registry = "https://pypi.org/simple" }
@@ -947,8 +943,6 @@
 ]
 
 [[package]]
-=======
->>>>>>> 3919d5ef
 name = "openai"
 version = "1.75.0"
 source = { registry = "https://pypi.org/simple" }
@@ -1619,7 +1613,6 @@
 ]
 
 [[package]]
-<<<<<<< HEAD
 name = "scikit-learn"
 version = "1.6.1"
 source = { registry = "https://pypi.org/simple" }
@@ -1714,8 +1707,6 @@
 ]
 
 [[package]]
-=======
->>>>>>> 3919d5ef
 name = "shellingham"
 version = "1.5.4"
 source = { registry = "https://pypi.org/simple" }
@@ -1759,7 +1750,6 @@
 ]
 
 [[package]]
-<<<<<<< HEAD
 name = "threadpoolctl"
 version = "3.6.0"
 source = { registry = "https://pypi.org/simple" }
@@ -1805,8 +1795,6 @@
 ]
 
 [[package]]
-=======
->>>>>>> 3919d5ef
 name = "tomli"
 version = "2.2.1"
 source = { registry = "https://pypi.org/simple" }
