--- conflicted
+++ resolved
@@ -36,11 +36,7 @@
     "opentelemetry-instrumentation-google-genai>=0.2b0",
     "tensorzero>=2025.4.7",
     "opentelemetry-instrumentation-google-genai>=0.2b0",
-<<<<<<< HEAD
-    "deprecated"
-=======
     "deprecated>=1.2.18",
->>>>>>> 4bdae568
 ]
 
 [project.optional-dependencies]
